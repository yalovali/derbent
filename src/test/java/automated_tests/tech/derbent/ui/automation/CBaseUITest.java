--- conflicted
+++ resolved
@@ -1179,20 +1179,6 @@
 		consoleListenerRegistered = true;
 	}
 
-	/** Sanitizes raw text into a lower-case, hyphenated DOM-friendly identifier. */
-<<<<<<< HEAD
-=======
-	
->>>>>>> e6f35654
-	protected String sanitizeForDomId(final String value) {
-		return sanitizeForIdentifier(value, FIELD_ID_PREFIX + "-autogen");
-	}
-
-	/** Sanitizes raw text for use in filenames with a custom fallback. */
-<<<<<<< HEAD
-=======
-	
->>>>>>> e6f35654
 	protected String sanitizeForFileName(final String value, final String fallback) {
 		return sanitizeForIdentifier(value, fallback);
 	}
@@ -1923,10 +1909,6 @@
 	}
 
 	/** Waits for 1000 milliseconds to allow complex operations to complete. */
-<<<<<<< HEAD
-=======
-	
->>>>>>> e6f35654
 	protected void wait_1000() {
 		try {
 			Thread.sleep(1000);
@@ -1938,10 +1920,6 @@
 	}
 
 	/** Waits for 2000 milliseconds for slow operations like navigation. */
-<<<<<<< HEAD
-=======
-	
->>>>>>> e6f35654
 	protected void wait_2000() {
 		try {
 			Thread.sleep(2000);
@@ -1956,10 +1934,6 @@
 	// ===========================================
 
 	/** Waits for 500 milliseconds to allow UI updates to complete. */
-<<<<<<< HEAD
-=======
-	
->>>>>>> e6f35654
 	protected void wait_500() {
 		try {
 			Thread.sleep(500);
