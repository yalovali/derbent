--- conflicted
+++ resolved
@@ -1179,8 +1179,6 @@
 - Test validation constraints
 - Include performance tests for critical paths
 
-<<<<<<< HEAD
-
 ### 5.3 Test Structure and Guidelines
 
 **Test Organization Structure:**
@@ -1241,21 +1239,11 @@
 - Don't call applicationLogin in every @test, just use it in the setup
 - Don't wait after every navigation etc, if there is a wait in the previous call it is enough
 - Try to navigate between views using class annotations via `getRouteFromClass(Class<?> viewClass)`
-=======
-### 5.5 UI Automated Tests
-- Don't call applicationLogin in every @test, just use it in the setup
-- Don't wait after every navigation etc, if there is a wait in the previous call it is enough
-- Try to navigate between views using class annotations
->>>>>>> 0dc31dff
 - Always fail all tests with fail assertion
 - Always generate for all views and functions a playwright tests
 - Create auxiliary functions for playwright tester for simpler commands
 - Always try to use selection by ID not by CSS or tag
-<<<<<<< HEAD
 - Try to insert ID to used components in test in java
-=======
-- Try to insert ID to used components in test in Java
->>>>>>> 0dc31dff
 - Keep tests in non headless chromium execution
 - Test entity persistence and retrieval
 - Verify relationship mappings
@@ -1263,7 +1251,6 @@
 - Include performance tests for critical paths
 - Write separate test classes for each view to keep code easy to understand
 - Write short if blocks, quick returns to increase maintenance
-<<<<<<< HEAD
 - Don't have repeating blocks - extract to super classes
 - **Only take screenshot if there is a fail in tests** - use `takeScreenshot(name, true)` for failures only
 - **Reduce the number of log messages** - use DEBUG level for routine operations
@@ -1279,15 +1266,6 @@
 - Include manual verification tests for complex UI interactions
 - Test all navigation paths between views
 - Maintain test coverage above 80% for critical business logic 
-=======
-- Don't have repeating blocks
-- Check /derbent/src/docs/copilot-java-strict-coding-rules.md file for errors such as link errors
-- Only take screen shot if there is a fail in tests, reduce the number of log messages
-- Put all test classes in tests folder of that class group
-- Create or use common functions like clickCancel, clickNew, clickGrid
-- If possible generate super class tests with classname, entity class parameters to run the tests, such as navigation tests, new item tests etc, which have all common pattern 
->>>>>>> 0dc31dff
-
 
 ## 6. Sample Implementation Guidelines
 
