--- conflicted
+++ resolved
@@ -147,857 +147,4 @@
 
 .view-toolbar{
 	width: 100%;
-<<<<<<< HEAD
-}
-
-/* ============================================
-   PROJECT DETAILS VIEW ENHANCEMENTS
-   ============================================ */
-
-/* Layout Mode Selector */
-.layout-selector {
-    margin-bottom: var(--lumo-space-m);
-}
-
-/* Enhanced grid styling for project details view */
-.project-details-view vaadin-grid {
-    background: var(--lumo-base-color);
-    border-radius: var(--lumo-border-radius-m);
-    box-shadow: var(--lumo-box-shadow-xs);
-    border: 1px solid var(--lumo-contrast-10pct);
-}
-
-.project-details-view vaadin-grid-cell-content {
-    padding: var(--lumo-space-m);
-    font-size: var(--lumo-font-size-m);
-}
-
-/* ==============================================
-   LAYOUT OPTION 1: Enhanced Cards (Default)
-   ============================================== */
-.layout-enhanced-cards .project-row {
-    cursor: pointer;
-    transition: all 0.2s ease;
-}
-
-.layout-enhanced-cards .project-row:hover {
-    background-color: var(--lumo-primary-color-10pct);
-    transform: translateY(-1px);
-    box-shadow: var(--lumo-box-shadow-s);
-}
-
-.layout-enhanced-cards .project-row[selected] {
-    background-color: var(--lumo-primary-color-10pct);
-    border-left: 4px solid var(--lumo-primary-color);
-}
-
-/* Project info card in grid */
-.project-info-card {
-    display: flex;
-    align-items: center;
-    gap: var(--lumo-space-m);
-    padding: var(--lumo-space-s);
-}
-
-.project-icon {
-    width: 32px;
-    height: 32px;
-    background: var(--lumo-primary-color);
-    border-radius: var(--lumo-border-radius-s);
-    display: flex;
-    align-items: center;
-    justify-content: center;
-    color: var(--lumo-primary-contrast-color);
-    font-weight: bold;
-}
-
-.project-details {
-    flex: 1;
-    min-width: 0;
-}
-
-.project-name {
-    font-weight: 600;
-    color: var(--lumo-header-text-color);
-    margin-bottom: var(--lumo-space-xs);
-    white-space: nowrap;
-    overflow: hidden;
-    text-overflow: ellipsis;
-}
-
-.project-meta {
-    font-size: var(--lumo-font-size-s);
-    color: var(--lumo-secondary-text-color);
-}
-
-/* ==============================================
-   LAYOUT OPTION 2: Kanban Board Style
-   ============================================== */
-.layout-kanban-board {
-    background: var(--lumo-contrast-5pct);
-}
-
-.kanban-layout {
-    background: var(--lumo-base-color);
-    border-radius: var(--lumo-border-radius-m);
-    padding: var(--lumo-space-l);
-    margin: var(--lumo-space-m);
-}
-
-.kanban-columns {
-    gap: var(--lumo-space-m);
-    min-height: 400px;
-}
-
-.kanban-column {
-    background: var(--lumo-contrast-5pct);
-    border-radius: var(--lumo-border-radius-m);
-    padding: var(--lumo-space-m);
-    min-height: 300px;
-}
-
-.kanban-column-header {
-    border-bottom: 2px solid var(--lumo-contrast-10pct);
-    padding-bottom: var(--lumo-space-s);
-    margin-bottom: var(--lumo-space-m);
-}
-
-.kanban-column-header h4 {
-    margin: 0;
-    font-weight: 600;
-}
-
-.kanban-active {
-    border-top: 4px solid var(--lumo-success-color);
-}
-
-.kanban-planning {
-    border-top: 4px solid var(--lumo-warning-color);
-}
-
-.kanban-completed {
-    border-top: 4px solid var(--lumo-primary-color);
-}
-
-.kanban-project-card {
-    background: var(--lumo-base-color);
-    border-radius: var(--lumo-border-radius-s);
-    padding: var(--lumo-space-m);
-    margin-bottom: var(--lumo-space-s);
-    box-shadow: var(--lumo-box-shadow-xs);
-    cursor: pointer;
-    transition: all 0.2s ease;
-}
-
-.kanban-project-card:hover {
-    transform: translateY(-2px);
-    box-shadow: var(--lumo-box-shadow-s);
-}
-
-.kanban-card-header {
-    font-weight: 600;
-    margin-bottom: var(--lumo-space-xs);
-}
-
-.kanban-card-content {
-    color: var(--lumo-secondary-text-color);
-    margin-bottom: var(--lumo-space-xs);
-}
-
-.kanban-card-footer {
-    font-size: var(--lumo-font-size-s);
-    color: var(--lumo-success-color);
-    font-weight: 500;
-}
-
-/* ==============================================
-   LAYOUT OPTION 3: Card Grid Layout
-   ============================================== */
-.layout-card-grid {
-    background: var(--lumo-contrast-5pct);
-}
-
-.card-grid-layout {
-    padding: var(--lumo-space-m);
-}
-
-.card-grid-header {
-    background: var(--lumo-base-color);
-    padding: var(--lumo-space-l);
-    border-radius: var(--lumo-border-radius-m);
-    margin-bottom: var(--lumo-space-m);
-    box-shadow: var(--lumo-box-shadow-xs);
-}
-
-.project-cards-container {
-    display: grid;
-    grid-template-columns: repeat(auto-fill, minmax(300px, 1fr));
-    gap: var(--lumo-space-m);
-    margin-bottom: var(--lumo-space-m);
-}
-
-.large-project-card {
-    background: var(--lumo-base-color);
-    border-radius: var(--lumo-border-radius-m);
-    padding: var(--lumo-space-l);
-    box-shadow: var(--lumo-box-shadow-xs);
-    cursor: pointer;
-    transition: all 0.2s ease;
-}
-
-.large-project-card:hover {
-    transform: translateY(-2px);
-    box-shadow: var(--lumo-box-shadow-s);
-}
-
-.large-card-header {
-    display: flex;
-    align-items: center;
-    gap: var(--lumo-space-s);
-    margin-bottom: var(--lumo-space-m);
-    border-bottom: 1px solid var(--lumo-contrast-10pct);
-    padding-bottom: var(--lumo-space-s);
-}
-
-.large-card-header h4 {
-    margin: 0;
-}
-
-.large-card-header vaadin-icon {
-    color: var(--lumo-primary-color);
-}
-
-.large-card-content {
-    margin-bottom: var(--lumo-space-m);
-}
-
-.large-card-content span {
-    display: block;
-    margin-bottom: var(--lumo-space-xs);
-    color: var(--lumo-secondary-text-color);
-}
-
-.large-card-actions {
-    text-align: right;
-}
-
-.stat-card {
-    background: var(--lumo-base-color);
-    border-radius: var(--lumo-border-radius-s);
-    padding: var(--lumo-space-m);
-    text-align: center;
-    box-shadow: var(--lumo-box-shadow-xs);
-}
-
-.stat-card vaadin-icon {
-    color: var(--lumo-primary-color);
-    font-size: 2rem;
-    margin-bottom: var(--lumo-space-s);
-}
-
-.stat-card h4 {
-    margin: 0 0 var(--lumo-space-xs) 0;
-    color: var(--lumo-header-text-color);
-}
-
-.stat-card span {
-    color: var(--lumo-secondary-text-color);
-    font-size: var(--lumo-font-size-s);
-}
-
-/* ==============================================
-   LAYOUT OPTION 4: Compact Sidebar Navigation
-   ============================================== */
-.layout-compact-sidebar {
-    background: var(--lumo-base-color);
-}
-
-.compact-sidebar-layout {
-    height: 100%;
-    gap: 0;
-}
-
-.compact-sidebar {
-    background: var(--lumo-contrast-5pct);
-    border-right: 1px solid var(--lumo-contrast-10pct);
-    padding: var(--lumo-space-m);
-}
-
-.compact-sidebar h4 {
-    margin: 0 0 var(--lumo-space-m) 0;
-    display: flex;
-    align-items: center;
-    gap: var(--lumo-space-s);
-}
-
-.compact-main-content {
-    padding: var(--lumo-space-l);
-    background: var(--lumo-base-color);
-}
-
-.compact-main-content h2 {
-    margin: 0 0 var(--lumo-space-l) 0;
-    display: flex;
-    align-items: center;
-    gap: var(--lumo-space-s);
-}
-
-.compact-project-item {
-    padding: var(--lumo-space-s);
-    border-radius: var(--lumo-border-radius-s);
-    cursor: pointer;
-    transition: all 0.2s ease;
-    margin-bottom: var(--lumo-space-xs);
-}
-
-.compact-project-item:hover {
-    background: var(--lumo-primary-color-10pct);
-}
-
-.status-dot {
-    width: 8px;
-    height: 8px;
-    border-radius: 50%;
-    margin-right: var(--lumo-space-s);
-}
-
-.status-active {
-    background: var(--lumo-success-color);
-}
-
-.compact-project-name {
-    font-weight: 600;
-    color: var(--lumo-header-text-color);
-}
-
-.compact-project-id {
-    font-size: var(--lumo-font-size-s);
-    color: var(--lumo-secondary-text-color);
-}
-
-/* ==============================================
-   LAYOUT OPTION 5: Dashboard Widgets
-   ============================================== */
-.layout-dashboard-widgets {
-    background: var(--lumo-contrast-5pct);
-}
-
-.dashboard-widgets-layout {
-    padding: var(--lumo-space-m);
-}
-
-.dashboard-widgets {
-    gap: var(--lumo-space-m);
-    margin-bottom: var(--lumo-space-l);
-}
-
-.dashboard-widget {
-    background: var(--lumo-base-color);
-    border-radius: var(--lumo-border-radius-m);
-    padding: var(--lumo-space-l);
-    text-align: center;
-    box-shadow: var(--lumo-box-shadow-xs);
-    flex: 1;
-}
-
-.dashboard-widget vaadin-icon {
-    font-size: 2.5rem;
-    margin-bottom: var(--lumo-space-s);
-}
-
-.dashboard-widget h3 {
-    margin: 0 0 var(--lumo-space-xs) 0;
-    font-size: var(--lumo-font-size-xl);
-}
-
-.dashboard-widget span {
-    color: var(--lumo-secondary-text-color);
-    font-weight: 500;
-}
-
-.widget-active vaadin-icon {
-    color: var(--lumo-success-color);
-}
-
-.widget-tasks vaadin-icon {
-    color: var(--lumo-primary-color);
-}
-
-.widget-completion vaadin-icon {
-    color: var(--lumo-warning-color);
-}
-
-.widget-team vaadin-icon {
-    color: var(--lumo-error-color);
-}
-
-.dashboard-charts {
-    margin-bottom: var(--lumo-space-l);
-}
-
-.chart-placeholder {
-    background: var(--lumo-base-color);
-    border-radius: var(--lumo-border-radius-m);
-    padding: var(--lumo-space-xl);
-    text-align: center;
-    box-shadow: var(--lumo-box-shadow-xs);
-    display: flex;
-    flex-direction: column;
-    align-items: center;
-    gap: var(--lumo-space-m);
-}
-
-.chart-placeholder vaadin-icon {
-    font-size: 4rem;
-    color: var(--lumo-contrast-30pct);
-}
-
-.dashboard-project-widget {
-    background: var(--lumo-base-color);
-    border-radius: var(--lumo-border-radius-s);
-    padding: var(--lumo-space-m);
-    margin-bottom: var(--lumo-space-s);
-    box-shadow: var(--lumo-box-shadow-xs);
-    cursor: pointer;
-    transition: all 0.2s ease;
-}
-
-.dashboard-project-widget:hover {
-    transform: translateY(-1px);
-    box-shadow: var(--lumo-box-shadow-s);
-}
-
-.widget-metrics {
-    display: flex;
-    gap: var(--lumo-space-m);
-    margin-top: var(--lumo-space-s);
-}
-
-.metric {
-    flex: 1;
-    text-align: center;
-}
-
-.metric-label {
-    font-size: var(--lumo-font-size-s);
-    color: var(--lumo-secondary-text-color);
-    display: block;
-}
-
-.metric-value {
-    font-weight: 600;
-    color: var(--lumo-header-text-color);
-    display: block;
-}
-
-/* ==============================================
-   LAYOUT OPTION 6: Timeline View
-   ============================================== */
-.layout-timeline-view {
-    background: var(--lumo-base-color);
-}
-
-.timeline-layout {
-    padding: var(--lumo-space-m);
-}
-
-.timeline-container {
-    position: relative;
-    padding-left: var(--lumo-space-l);
-}
-
-.timeline-container::before {
-    content: '';
-    position: absolute;
-    left: 20px;
-    top: 0;
-    bottom: 0;
-    width: 2px;
-    background: var(--lumo-contrast-20pct);
-}
-
-.timeline-item {
-    position: relative;
-    margin-bottom: var(--lumo-space-l);
-    gap: var(--lumo-space-m);
-}
-
-.timeline-icon {
-    width: 40px;
-    height: 40px;
-    background: var(--lumo-primary-color);
-    border-radius: 50%;
-    display: flex;
-    align-items: center;
-    justify-content: center;
-    position: relative;
-    z-index: 1;
-}
-
-.timeline-icon vaadin-icon {
-    color: var(--lumo-primary-contrast-color);
-}
-
-.timeline-item h4 {
-    margin: 0 0 var(--lumo-space-xs) 0;
-    color: var(--lumo-header-text-color);
-}
-
-.timeline-item span {
-    color: var(--lumo-secondary-text-color);
-    display: block;
-    margin-bottom: var(--lumo-space-xs);
-}
-
-.timeline-date {
-    font-size: var(--lumo-font-size-s);
-    font-weight: 500;
-    color: var(--lumo-primary-color);
-}
-
-.timeline-project-item {
-    background: var(--lumo-base-color);
-    border-radius: var(--lumo-border-radius-s);
-    padding: var(--lumo-space-m);
-    margin-bottom: var(--lumo-space-s);
-    box-shadow: var(--lumo-box-shadow-xs);
-    cursor: pointer;
-    transition: all 0.2s ease;
-}
-
-.timeline-project-item:hover {
-    transform: translateX(5px);
-    box-shadow: var(--lumo-box-shadow-s);
-}
-
-.timeline-dot {
-    width: 12px;
-    height: 12px;
-    background: var(--lumo-primary-color);
-    border-radius: 50%;
-    margin-right: var(--lumo-space-s);
-}
-
-.timeline-timestamp {
-    font-size: var(--lumo-font-size-s);
-    color: var(--lumo-primary-color);
-    font-weight: 500;
-}
-
-/* ============================================
-   COMMON ENHANCEMENTS
-   ============================================ */
-
-/* Enhanced details panel */
-.base-details-layout {
-    margin: 0;
-}
-
-/* Card-style form sections */
-.details-form-card {
-    padding: var(--lumo-space-l);
-    margin-bottom: var(--lumo-space-m);
-    box-shadow: var(--lumo-box-shadow-xs);
-    border: 1px solid var(--lumo-contrast-10pct);
-}
-
-.details-form-card h3 {
-    margin: 0 0 var(--lumo-space-m) 0;
-    color: var(--lumo-header-text-color);
-    font-size: var(--lumo-font-size-l);
-    font-weight: 600;
-    display: flex;
-    align-items: center;
-    gap: var(--lumo-space-s);
-}
-
-.details-form-card h3 vaadin-icon {
-    color: var(--lumo-primary-color);
-}
-
-/* Enhanced tabs styling */
-.details-tab-layout {
-    background: linear-gradient(135deg, var(--lumo-primary-color-10pct), var(--lumo-base-color));
-    border-radius: var(--lumo-border-radius-m);
-    padding: 0;
-    margin-bottom: 2px;
-    box-shadow: var(--lumo-box-shadow-xs);
-    border: 1px solid var(--lumo-contrast-10pct);
-	width: 99%;
-}
-
-
-
-.details-tab-content {
-    align-items: center;
-}
-
-.details-tab-label {
-    font-size: var(--lumo-font-size-l);
-    font-weight: 600;
-    color: var(--lumo-header-text-color);
-    display: flex;
-    align-items: center;
-    gap: var(--lumo-space-s);
-}
-
-.details-tab-label vaadin-icon {
-    color: var(--lumo-primary-color);
-}
-
-/* Button improvements */
-.details-tab-button-layout vaadin-button {
-    margin-left: var(--lumo-space-s);
-    font-weight: 500;
-    transition: all 0.2s ease;
-}
-
-.details-tab-button-layout vaadin-button:hover {
-    transform: translateY(-1px);
-    box-shadow: var(--lumo-box-shadow-s);
-}
-
-/* Grid wrapper improvements */
-.grid-wrapper {
-    padding: var(--lumo-space-m);
-    background: var(--lumo-contrast-5pct);
-    border-radius: var(--lumo-border-radius-m);
-}
-
-/* Form field enhancements for project details view */
-.project-details-view vaadin-text-field {
-    width: 100%;
-    margin-bottom: var(--lumo-space-m);
-}
-
-.project-details-view vaadin-text-field::part(input-field) {
-    background: var(--lumo-base-color);
-    border-radius: var(--lumo-border-radius-s);
-    border: 1px solid var(--lumo-contrast-20pct);
-    transition: all 0.2s ease;
-}
-
-.project-details-view vaadin-text-field::part(input-field):hover {
-    border-color: var(--lumo-primary-color-50pct);
-}
-
-.project-details-view vaadin-text-field[focused]::part(input-field) {
-    border-color: var(--lumo-primary-color);
-    box-shadow: 0 0 0 2px var(--lumo-primary-color-10pct);
-}
-
-/* Status indicators */
-.status-indicator {
-    display: inline-flex;
-    align-items: center;
-    gap: var(--lumo-space-xs);
-    padding: var(--lumo-space-xs) var(--lumo-space-s);
-    border-radius: var(--lumo-border-radius-m);
-    font-size: var(--lumo-font-size-s);
-    font-weight: 500;
-}
-
-.status-active {
-    background: var(--lumo-success-color-10pct);
-    color: var(--lumo-success-color);
-}
-
-.status-inactive {
-    background: var(--lumo-error-color-10pct);
-    color: var(--lumo-error-color);
-}
-
-/* Loading and empty state improvements */
-.empty-state {
-    text-align: center;
-    padding: var(--lumo-space-xl);
-    color: var(--lumo-secondary-text-color);
-}
-
-.empty-state vaadin-icon {
-    font-size: 4rem;
-    color: var(--lumo-contrast-30pct);
-    margin-bottom: var(--lumo-space-m);
-}
-
-/* Responsive design improvements */
-@media (max-width: 768px) {
-    .base-details-layout {
-        margin: var(--lumo-space-s);
-    }
-    
-    .details-form-card {
-        padding: var(--lumo-space-m);
-        margin-bottom: var(--lumo-space-s);
-    }
-    
-    .grid-wrapper {
-        padding: var(--lumo-space-s);
-    }
-    
-    .details-tab-content {
-        flex-direction: column;
-        align-items: stretch;
-        gap: var(--lumo-space-m);
-    }
-    
-    .details-tab-button-layout {
-        justify-content: center;
-    }
-    
-    .dashboard-widgets {
-        flex-direction: column;
-    }
-    
-    .kanban-columns {
-        flex-direction: column;
-    }
-    
-    .compact-sidebar-layout {
-        flex-direction: column;
-    }
-    
-    .compact-sidebar {
-        width: 100% !important;
-        max-height: 200px;
-        overflow-y: auto;
-    }
-    
-    .project-cards-container {
-        grid-template-columns: 1fr;
-    }
-}
-
-/* =====================================================================
-   COMMENT SYSTEM STYLES
-   ===================================================================== */
-
-/* Comment view container */
-.comment-view {
-    transition: box-shadow 0.2s ease;
-}
-
-.comment-view:hover {
-    box-shadow: 0 2px 8px var(--lumo-shade-20pct);
-}
-
-/* Comment author styling */
-.comment-author {
-    color: var(--lumo-primary-text-color);
-    font-weight: 600;
-    font-size: var(--lumo-font-size-m);
-}
-
-/* Comment date styling */
-.comment-date {
-    color: var(--lumo-secondary-text-color);
-    font-size: var(--lumo-font-size-s);
-    margin-top: 0.2rem;
-}
-
-/* Comment text content */
-.comment-text {
-    color: var(--lumo-body-text-color);
-    line-height: 1.5;
-    margin: var(--lumo-space-s) 0;
-}
-
-/* Comment priority indicator */
-.comment-priority {
-    font-size: var(--lumo-font-size-xs);
-    text-transform: uppercase;
-    letter-spacing: 0.5px;
-    box-shadow: 0 1px 3px rgba(0,0,0,0.12);
-}
-
-/* Important comment indicator */
-.comment-important .comment-author {
-    color: #B8860B;
-}
-
-.comment-important-icon {
-    filter: drop-shadow(0 1px 2px rgba(0,0,0,0.2));
-}
-
-/* Priority-based styling */
-.comment-priority-1 {
-    border-left-color: #F44336 !important;
-}
-
-.comment-priority-2 {
-    border-left-color: #2196F3 !important;
-}
-
-.comment-priority-3 {
-    border-left-color: #4CAF50 !important;
-}
-
-.comment-priority-4 {
-    border-left-color: #9E9E9E !important;
-}
-
-/* Comments container */
-.comments-container {
-    max-height: 400px;
-    overflow-y: auto;
-    padding-right: var(--lumo-space-xs);
-}
-
-.comments-container::-webkit-scrollbar {
-    width: 6px;
-}
-
-.comments-container::-webkit-scrollbar-track {
-    background: var(--lumo-contrast-10pct);
-    border-radius: 3px;
-}
-
-.comments-container::-webkit-scrollbar-thumb {
-    background: var(--lumo-contrast-30pct);
-    border-radius: 3px;
-}
-
-.comments-container::-webkit-scrollbar-thumb:hover {
-    background: var(--lumo-contrast-40pct);
-}
-
-/* No comments message */
-.no-comments-message {
-    background: var(--lumo-contrast-5pct);
-    border-radius: var(--lumo-border-radius-m);
-    border: 1px dashed var(--lumo-contrast-20pct);
-}
-
-/* New comment section */
-.new-comment-section {
-    background: var(--lumo-contrast-5pct);
-    border-radius: var(--lumo-border-radius-m);
-    padding: var(--lumo-space-m) !important;
-}
-
-/* Error message styling */
-.error-message {
-    background: var(--lumo-error-color-10pct);
-    border: 1px solid var(--lumo-error-color);
-    border-radius: var(--lumo-border-radius-m);
-    padding: var(--lumo-space-m);
-    text-align: center;
-}
-
-/* Responsive design for comments */
-@media (max-width: 768px) {
-    .comment-view {
-        margin-bottom: 0.75rem;
-    }
-    
-    .comment-priority {
-        font-size: 0.625rem;
-        padding: 0.125rem 0.375rem;
-    }
-    
-    .comments-container {
-        max-height: 300px;
-    }
-=======
->>>>>>> 07bd9ded
 }