package tech.derbent.app.sprints.service;

import java.util.HashSet;
import java.util.List;
import org.slf4j.Logger;
import org.slf4j.LoggerFactory;
import com.vaadin.flow.component.Component;
import com.vaadin.flow.component.grid.dnd.GridDropLocation;
import com.vaadin.flow.component.grid.dnd.GridDropMode;
import tech.derbent.api.config.CSpringContext;
import tech.derbent.api.entity.domain.CEntityNamed;
import tech.derbent.api.entityOfCompany.service.CProjectItemStatusService;
import tech.derbent.api.entityOfProject.domain.CProjectItem;
import tech.derbent.api.grid.widget.IComponentWidgetEntityProvider;
import tech.derbent.api.interfaces.ISprintableItem;
import tech.derbent.api.services.pageservice.CDragDropEvent;
import tech.derbent.api.services.pageservice.CPageServiceDynamicPage;
import tech.derbent.api.services.pageservice.IPageServiceHasStatusAndWorkflow;
import tech.derbent.api.services.pageservice.IPageServiceImplementer;
import tech.derbent.api.ui.component.enhanced.CComponentBacklog;
import tech.derbent.api.ui.component.enhanced.CComponentItemDetails;
import tech.derbent.api.ui.component.enhanced.CComponentListSprintItems;
import tech.derbent.api.utils.Check;
import tech.derbent.app.activities.domain.CActivity;
import tech.derbent.app.activities.service.CActivityService;
import tech.derbent.app.meetings.domain.CMeeting;
import tech.derbent.app.meetings.service.CMeetingService;
import tech.derbent.app.sprints.domain.CSprint;
import tech.derbent.app.sprints.domain.CSprintItem;
import tech.derbent.app.sprints.view.CComponentWidgetSprint;

/** CPageServiceSprint - Page service for Sprint management UI. Handles UI events and interactions for sprint views. */
public class CPageServiceSprint extends CPageServiceDynamicPage<CSprint>
		implements IPageServiceHasStatusAndWorkflow<CSprint>, IComponentWidgetEntityProvider<CSprint> {

	private static final Logger LOGGER = LoggerFactory.getLogger(CPageServiceSprint.class);
	private CActivityService activityService;
	private CComponentBacklog componentBacklogItems;
	private CComponentItemDetails componentItemDetails;
	private CComponentListSprintItems componentItemsSelection;
	private CMeetingService meetingService;
	private CProjectItemStatusService projectItemStatusService;
	private CSprintItemService sprintItemService;

	public CPageServiceSprint(final IPageServiceImplementer<CSprint> view) {
		super(view);
		// Initialize the service from Spring context
		try {
			projectItemStatusService = CSpringContext.getBean(CProjectItemStatusService.class);
			activityService = CSpringContext.getBean(CActivityService.class);
			meetingService = CSpringContext.getBean(CMeetingService.class);
			sprintItemService = CSpringContext.getBean(CSprintItemService.class);
		} catch (final Exception e) {
			LOGGER.error("Failed to initialize CProjectItemStatusService - status changes will not be validated", e);
		}
	}

	public CComponentItemDetails createItemDetailsComponent() throws Exception {
		if (componentItemDetails == null) {
			componentItemDetails = new CComponentItemDetails(getSessionService());
		}
		return componentItemDetails;
	}

	public CComponentListSprintItems createSpritActivitiesComponent() {
		if (componentItemsSelection == null) {
			componentItemsSelection = new CComponentListSprintItems(sprintItemService, activityService, meetingService);
			componentItemsSelection.enableDragAndDropReordering();
			componentItemsSelection.setDropHandler(item -> componentItemsSelection.addDroppedItem(item));
			// Register the grid for method binding
			if (componentItemsSelection.getGrid() != null) {
				registerComponent("sprintItems", componentItemsSelection.getGrid());
				// Re-bind methods to include the newly registered component
				bindMethods(this);
			}
			setupDragAndDrop();
		}
		return componentItemsSelection;
	}

	/** Creates and configures the backlog items component for displaying items not in the sprint.
	 * @return configured CComponentBacklog component */
	public CComponentBacklog createSpritBacklogComponent() {
		final CSprint currentSprint = getView().getCurrentEntity();
		if (componentBacklogItems == null) {
			componentBacklogItems = new CComponentBacklog(currentSprint);
			// Register the grid for method binding
			if (componentBacklogItems.getGrid() != null) {
				registerComponent("backlogItems", componentBacklogItems.getGrid());
				// Re-bind methods to include the newly registered component
				bindMethods(this);
			}
			setupDragAndDrop();
		}
		return componentBacklogItems;
	}

	/** Creates a widget component for displaying the given sprint entity.
	 * @param item the sprint to create a widget for
	 * @return the CComponentWidgetSprint component */
	@Override
	public Component getComponentWidget(final CSprint item) {
		return new CComponentWidgetSprint(item);
	}

	@Override
	public CProjectItemStatusService getProjectItemStatusService() { return projectItemStatusService; }

	public void on_backlogItems_change(final Component component, final Object value) {
		LOGGER.info("function: on_backlog_clicked for Component type");
		if (componentItemDetails == null) {
			return;
		}
		if (value == null) {
			componentItemDetails.setValue(null);
		}
		Check.instanceOf(value, HashSet.class, "Value must be of type HashSet<?>");
		final HashSet<?> selectedItems = (HashSet<?>) value;
		if (selectedItems.isEmpty() || (selectedItems.size() > 1)) {
			componentItemDetails.setValue(null);
			return;
		}
		final Object itemObject = selectedItems.iterator().next();
		Check.instanceOf(itemObject, CEntityNamed.class, "Value must be of type CEntityNamed<?>");
		final CEntityNamed<?> item = (CEntityNamed<?>) itemObject;
		componentItemDetails.setValue(item);
	}

<<<<<<< HEAD
	/** Handler for drag start events on backlog items grid.
	 * @param component the backlog grid component
	 * @param value     CDragDropEvent containing dragged items */
	public void on_backlogItems_dragStart(final Component component, final Object value) {
		LOGGER.info("Backlog drag start event received");
		if (value instanceof tech.derbent.api.services.pageservice.CDragDropEvent) {
			final tech.derbent.api.services.pageservice.CDragDropEvent<?> event =
					(tech.derbent.api.services.pageservice.CDragDropEvent<?>) value;
			LOGGER.info("Backlog drag started with {} items", event.getDraggedItems() != null ? event.getDraggedItems().size() : 0);
			// You can add custom logic here, e.g.:
			// - Highlight potential drop targets
			// - Update UI state
			// - Track dragged items for cross-component drag-drop
		}
	}

	/** Handler for drag end events on backlog items grid.
	 * @param component the backlog grid component
	 * @param value     CDragDropEvent (dragged items not available in drag end) */
	public void on_backlogItems_dragEnd(final Component component, final Object value) {
		LOGGER.info("Backlog drag end event received");
		if (value instanceof tech.derbent.api.services.pageservice.CDragDropEvent) {
			// Clean up any drag-related UI state
			LOGGER.info("Backlog drag operation completed");
=======
	/** Handler for drag end events on backlog items grid.
	 * @param component the backlog grid component
	 * @param value     CDragDropEvent (dragged items not available in drag end) */
	public void on_backlogItems_dragEnd(final Component component, final Object value) {
		LOGGER.info("Backlog drag end event received");
		if (value instanceof CDragDropEvent) {
			// Clean up any drag-related UI state
			LOGGER.info("Backlog drag operation completed");
		}
	}

	/** Handler for drag start events on backlog items grid.
	 * @param component the backlog grid component
	 * @param value     CDragDropEvent containing dragged items */
	public void on_backlogItems_dragStart(final Component component, final Object value) {
		LOGGER.info("Backlog drag start event received");
		if (value instanceof CDragDropEvent) {
			final CDragDropEvent<?> event = (CDragDropEvent<?>) value;
			LOGGER.info("Backlog drag started with {} items", event.getDraggedItems() != null ? event.getDraggedItems().size() : 0);
>>>>>>> 5cc5f738
		}
	}

	public void on_description_blur(final Component component, final Object value) {
		LOGGER.info("function: on_description_blur for Component type: {}",
				component.getClass().getSimpleName() + " current value: " + value + " on page service:" + this.getClass().getSimpleName());
	}

	public void on_description_focus(final Component component, final Object value) {
		LOGGER.info("function: on_description_focus for Component type: {}",
				component.getClass().getSimpleName() + " current value: " + value + " on page service:" + this.getClass().getSimpleName());
	}

	public void on_name_change(final Component component, final Object value) {
		LOGGER.info("function: on_name_change for Component type: {}",
				component.getClass().getSimpleName() + " current value: " + value + " on page service:" + this.getClass().getSimpleName());
	}

	public void on_sprintItems_change(final Component component, final Object value) {
		LOGGER.info("function: on_backlog_clicked for Component type");
	}

	public void on_status_change(final Component component, final Object value) {
		LOGGER.info("function: on_status_change for Component type: {}",
				component.getClass().getSimpleName() + " current value: " + value + " on page service:" + this.getClass().getSimpleName());
	}

	@Override
	public void populateForm() {
		LOGGER.debug("populateForm called - CComponentListSprintItems receives entity updates via IContentOwner interface");
	}

	/** Reorders backlog items after inserting a new item at a specific sprint order position. All items with sprintOrder >= newOrder need to be
	 * shifted up by 1.
	 * @param newOrder      the sprint order value of the newly inserted item
	 * @param excludeItemId the ID of the item being inserted (to exclude it from reordering) */
	private void reorderBacklogItemsAfterInsert(final int newOrder, final Long excludeItemId) {
		try {
			final List<CProjectItem<?>> allBacklogItems = componentBacklogItems.getAllItems();
			// Shift items with sprintOrder >= newOrder
			for (final CProjectItem<?> item : allBacklogItems) {
				if (item instanceof ISprintableItem && !item.getId().equals(excludeItemId)) {
					final ISprintableItem sprintableItem = (ISprintableItem) item;
					final Integer itemOrder = sprintableItem.getSprintOrder();
					if (itemOrder != null && itemOrder >= newOrder) {
						sprintableItem.setSprintOrder(itemOrder + 1);
						// Save the updated item
						if (item instanceof CActivity) {
							activityService.save((CActivity) item);
						} else if (item instanceof CMeeting) {
							meetingService.save((tech.derbent.app.meetings.domain.CMeeting) item);
						}
					}
				}
			}
		} catch (final Exception e) {
			LOGGER.error("Error reordering backlog items after insert", e);
		}
	}

	/** Sets up drag and drop between backlog and sprint items components using the general refresh listener pattern. This enables proper separation
	 * between: - Internal reordering within backlog (handled by backlog component) - Dragging from backlog to sprint items (handled via interface) -
	 * Reverse drag from sprint items back to backlog (removes from sprint) */
	private void setupDragAndDrop() {
		// Only set up if both components exist
		if ((componentBacklogItems == null) && (componentItemsSelection == null)) {
			return;
		}
		// === Sprint Items → Backlog Listener (Update-Then-Notify pattern) ===
		// When sprint items change, backlog should refresh itself
		componentItemsSelection.addRefreshListener(changedItem -> {
			LOGGER.debug("Sprint items changed, refreshing backlog");
			componentBacklogItems.refreshGrid();
		});
		// === FORWARD DRAG: Backlog → Sprint Items ===
		// Enable dragging FROM backlog (implements IGridDragDropSupport)
		componentBacklogItems.setDragEnabled(true);
		// Track items dragged from backlog
		final CProjectItem<?>[] draggedFromBacklog = new CProjectItem<?>[1];
		// Listen for drag start from backlog
		final var backlogGrid = componentBacklogItems.getGrid();
		if (backlogGrid != null) {
			backlogGrid.addDragStartListener(event -> {
				if (!event.getDraggedItems().isEmpty()) {
					draggedFromBacklog[0] = event.getDraggedItems().get(0);
					LOGGER.debug("Item drag started from backlog: {}", draggedFromBacklog[0].getId());
				}
			});
			// Clear on drag end
			backlogGrid.addDragEndListener(event -> {
				draggedFromBacklog[0] = null;
			});
		}
		// Configure sprint items to ACCEPT drops from backlog (implements IDropTarget)
		final var sprintItemsGrid = componentItemsSelection.getGrid();
		if (sprintItemsGrid != null) {
			sprintItemsGrid.setDropMode(GridDropMode.BETWEEN);
			// Listen for drops ON sprint items grid FROM backlog
			sprintItemsGrid.addDropListener(event -> {
				if (draggedFromBacklog[0] != null) {
					final CProjectItem<?> itemToAdd = draggedFromBacklog[0];
					final CSprintItem targetItem = event.getDropTargetItem().orElse(null);
					final GridDropLocation dropLocation = event.getDropLocation();
					LOGGER.debug("Item dropped into sprint from backlog: {} at location: {} relative to target: {}", itemToAdd.getId(), dropLocation,
							targetItem != null ? targetItem.getId() : "null");
					// Add to sprint items at the specified position (which will update itself and notify listeners)
					componentItemsSelection.addDroppedItem(itemToAdd, targetItem, dropLocation);
					// Note: componentBacklogItems will refresh via the listener above
					// Clear tracker
					draggedFromBacklog[0] = null;
				}
			});
		}
		// === REVERSE DRAG: Sprint Items → Backlog ===
		// Enable dragging FROM sprint items back to backlog
		componentItemsSelection.setDragToBacklogEnabled(true);
		// Track items dragged from sprint
		final CSprintItem[] draggedFromSprint = new CSprintItem[1];
		// Listen for drag start from sprint items
		if (sprintItemsGrid != null) {
			sprintItemsGrid.addDragStartListener(event -> {
				if (!event.getDraggedItems().isEmpty()) {
					draggedFromSprint[0] = event.getDraggedItems().get(0);
					LOGGER.debug("Sprint item drag started: {} (itemId: {})", draggedFromSprint[0].getId(), draggedFromSprint[0].getItemId());
				}
			});
			// Clear on drag end
			sprintItemsGrid.addDragEndListener(event -> {
				draggedFromSprint[0] = null;
			});
		}
		// Configure backlog to ACCEPT drops from sprint items (implements IDropTarget)
		if (backlogGrid == null) {
			return;
		}
		// Listen for drops ON backlog grid FROM sprint items
		backlogGrid.addDropListener(event -> {
			if (draggedFromSprint[0] != null) {
				final CSprintItem sprintItem = draggedFromSprint[0];
				final CProjectItem<?> item = sprintItem.getItem();
				final CProjectItem<?> targetBacklogItem = event.getDropTargetItem().orElse(null);
				final GridDropLocation dropLocation = event.getDropLocation();
				LOGGER.debug("Sprint item dropped back into backlog: {} (itemId: {}) at location: {} relative to target: {}", sprintItem.getId(),
						item != null ? item.getId() : "null", dropLocation, targetBacklogItem != null ? targetBacklogItem.getId() : "null");
				if (item != null) {
					// Set sprint order based on drop position
					if (targetBacklogItem != null && dropLocation != null && item instanceof tech.derbent.api.interfaces.ISprintableItem) {
						final tech.derbent.api.interfaces.ISprintableItem sprintableItem = (tech.derbent.api.interfaces.ISprintableItem) item;
						final tech.derbent.api.interfaces.ISprintableItem targetSprintableItem =
								targetBacklogItem instanceof tech.derbent.api.interfaces.ISprintableItem
										? (tech.derbent.api.interfaces.ISprintableItem) targetBacklogItem : null;
						if (targetSprintableItem != null) {
							// Calculate new sprint order based on drop location
							final Integer targetOrder = targetSprintableItem.getSprintOrder();
							if (targetOrder != null) {
								if (dropLocation == GridDropLocation.BELOW) {
									sprintableItem.setSprintOrder(targetOrder + 1);
								} else {
									sprintableItem.setSprintOrder(targetOrder);
								}
								// Save the updated sprint order
								if (item instanceof tech.derbent.app.activities.domain.CActivity) {
									activityService.save((tech.derbent.app.activities.domain.CActivity) item);
								} else if (item instanceof tech.derbent.app.meetings.domain.CMeeting) {
									meetingService.save((tech.derbent.app.meetings.domain.CMeeting) item);
								}
								// Reorder other backlog items
								reorderBacklogItemsAfterInsert(sprintableItem.getSprintOrder(), item.getId());
							}
						}
					}
					// Remove from sprint (which will update itself and notify listeners)
					componentItemsSelection.removeSprintItem(sprintItem);
					// Force refresh backlog to show the item in the correct position
					componentBacklogItems.refreshGrid();
				}
				// Clear tracker
				draggedFromSprint[0] = null;
			}
		});
		LOGGER.debug("Bidirectional drag and drop configured with refresh listeners");
	}
}<|MERGE_RESOLUTION|>--- conflicted
+++ resolved
@@ -126,32 +126,6 @@
 		componentItemDetails.setValue(item);
 	}
 
-<<<<<<< HEAD
-	/** Handler for drag start events on backlog items grid.
-	 * @param component the backlog grid component
-	 * @param value     CDragDropEvent containing dragged items */
-	public void on_backlogItems_dragStart(final Component component, final Object value) {
-		LOGGER.info("Backlog drag start event received");
-		if (value instanceof tech.derbent.api.services.pageservice.CDragDropEvent) {
-			final tech.derbent.api.services.pageservice.CDragDropEvent<?> event =
-					(tech.derbent.api.services.pageservice.CDragDropEvent<?>) value;
-			LOGGER.info("Backlog drag started with {} items", event.getDraggedItems() != null ? event.getDraggedItems().size() : 0);
-			// You can add custom logic here, e.g.:
-			// - Highlight potential drop targets
-			// - Update UI state
-			// - Track dragged items for cross-component drag-drop
-		}
-	}
-
-	/** Handler for drag end events on backlog items grid.
-	 * @param component the backlog grid component
-	 * @param value     CDragDropEvent (dragged items not available in drag end) */
-	public void on_backlogItems_dragEnd(final Component component, final Object value) {
-		LOGGER.info("Backlog drag end event received");
-		if (value instanceof tech.derbent.api.services.pageservice.CDragDropEvent) {
-			// Clean up any drag-related UI state
-			LOGGER.info("Backlog drag operation completed");
-=======
 	/** Handler for drag end events on backlog items grid.
 	 * @param component the backlog grid component
 	 * @param value     CDragDropEvent (dragged items not available in drag end) */
@@ -171,7 +145,6 @@
 		if (value instanceof CDragDropEvent) {
 			final CDragDropEvent<?> event = (CDragDropEvent<?>) value;
 			LOGGER.info("Backlog drag started with {} items", event.getDraggedItems() != null ? event.getDraggedItems().size() : 0);
->>>>>>> 5cc5f738
 		}
 	}
 
