package tech.derbent.app.sprints.domain;

import java.time.LocalDate;
import java.util.ArrayList;
import java.util.HashSet;
import java.util.List;
import java.util.Set;
import jakarta.persistence.AssociationOverride;
import jakarta.persistence.AttributeOverride;
import jakarta.persistence.Column;
import jakarta.persistence.Entity;
import jakarta.persistence.FetchType;
import jakarta.persistence.JoinColumn;
import jakarta.persistence.JoinTable;
import jakarta.persistence.ManyToMany;
import jakarta.persistence.ManyToOne;
import jakarta.persistence.Table;
import jakarta.persistence.Transient;
import jakarta.validation.constraints.Size;
import tech.derbent.api.annotations.AMetaData;
import tech.derbent.api.domains.CTypeEntity;
import tech.derbent.api.entityOfProject.domain.CProjectItem;
import tech.derbent.api.utils.Check;
import tech.derbent.app.activities.domain.CActivity;
import tech.derbent.app.gannt.ganntitem.service.IGanntEntityItem;
import tech.derbent.app.meetings.domain.CMeeting;
import tech.derbent.app.projects.domain.CProject;
import tech.derbent.app.workflow.domain.CWorkflowEntity;
import tech.derbent.app.workflow.service.IHasStatusAndWorkflow;
import tech.derbent.base.users.domain.CUser;

/** CSprint - Domain entity representing a sprint in agile development. A sprint is a time-boxed iteration containing selected project items
 * (activities, meetings, etc). Layer: Domain (MVC) Inherits from CProjectItem to provide project association and workflow support. */
@Entity
@Table (name = "csprint")
@AttributeOverride (name = "id", column = @Column (name = "sprint_id"))
@AssociationOverride (name = "status", joinColumns = @JoinColumn (name = "sprint_status_id"))
public class CSprint extends CProjectItem<CSprint> implements IHasStatusAndWorkflow<CSprint>, IGanntEntityItem {

	public static final String DEFAULT_COLOR = "#28a745";
	public static final String DEFAULT_ICON = "vaadin:calendar-clock";
	public static final String VIEW_NAME = "Sprints View";
	// Sprint Color for UI display
	@Column (nullable = true, length = 7)
	@Size (max = 7)
	@AMetaData (
			displayName = "Color", required = false, readOnly = false, defaultValue = DEFAULT_COLOR,
			description = "Color code for sprint visualization (hex format)", hidden = false, order = 20, colorField = true
	)
	private String color = DEFAULT_COLOR;
	// Sprint Basic Information
	@Column (nullable = true, length = 2000)
	@Size (max = 2000)
	@AMetaData (
			displayName = "Description", required = false, readOnly = false, defaultValue = "",
			description = "Detailed description of the sprint goals and objectives", hidden = false, order = 3, maxLength = 2000
	)
	private String description;
	@Column (nullable = true)
	@AMetaData (displayName = "End Date", required = true, readOnly = false, description = "Sprint end date", hidden = false, order = 11)
	private LocalDate endDate;
	// Type Management - using CSprintType
	@ManyToOne (fetch = FetchType.EAGER)
	@JoinColumn (name = "entitytype_id", nullable = true)
	@AMetaData (
			displayName = "Sprint Type", required = false, readOnly = false, description = "Type/category of the sprint", hidden = false, order = 2,
			dataProviderBean = "CSprintTypeService", setBackgroundFromColor = true, useIcon = true
	)
	private CSprintType entityType;
<<<<<<< HEAD

	// Sprint Activities - Activities included in this sprint
	@ManyToMany(fetch = FetchType.LAZY)
	@JoinTable(
			name = "csprint_activities", 
			joinColumns = @JoinColumn(name = "sprint_id"), 
			inverseJoinColumns = @JoinColumn(name = "activity_id")
	)
	@AMetaData(
			displayName = "Activities", 
			required = false, 
			readOnly = false, 
			description = "Activities included in this sprint",
			hidden = false, 
			order = 30,
			useDualListSelector = true
	)
	private Set<CActivity> activities = new HashSet<>();

	// Sprint Meetings - Meetings included in this sprint
	@ManyToMany(fetch = FetchType.LAZY)
	@JoinTable(
			name = "csprint_meetings", 
			joinColumns = @JoinColumn(name = "sprint_id"), 
			inverseJoinColumns = @JoinColumn(name = "meeting_id")
	)
	@AMetaData(
			displayName = "Meetings", 
			required = false, 
			readOnly = false, 
			description = "Meetings included in this sprint",
			hidden = false, 
			order = 31,
			useDualListSelector = true
	)
	private Set<CMeeting> meetings = new HashSet<>();

=======
>>>>>>> cfa41737
	// Calculated field for display - stored as transient
	@Transient
	@AMetaData (
			displayName = "Item Count", required = false, readOnly = true, description = "Total number of items in this sprint", hidden = false,
			order = 32
	)
	private Integer itemCount;
	// Sprint Items - Sorted list of project items (activities, meetings, etc.)
	@ManyToMany (fetch = FetchType.LAZY)
	@JoinTable (name = "csprint_items", joinColumns = @JoinColumn (name = "sprint_id"), inverseJoinColumns = @JoinColumn (name = "item_id"))
	@OrderColumn (name = "item_order")
	@AMetaData (
			displayName = "Sprint Items", required = false, readOnly = false,
			description = "Project items (activities, meetings, etc.) included in this sprint", hidden = false, order = 30, useDualListSelector = true
	)
	private List<CProjectItem<?>> items = new ArrayList<>();
	// Sprint Timeline
	@Column (nullable = true)
	@AMetaData (displayName = "Start Date", required = true, readOnly = false, description = "Sprint start date", hidden = false, order = 10)
	private LocalDate startDate;

	/** Default constructor for JPA. */
	public CSprint() {
		super();
		initializeDefaults();
	}

	/** Constructor with name and project.
	 * @param name    the name of the sprint - must not be null
	 * @param project the project this sprint belongs to - must not be null */
	public CSprint(final String name, final CProject project) {
		super(CSprint.class, name, project);
		initializeDefaults();
	}

	/** Constructor with name, project, and dates.
	 * @param name      the name of the sprint - must not be null
	 * @param project   the project this sprint belongs to - must not be null
	 * @param startDate the sprint start date
	 * @param endDate   the sprint end date */
	public CSprint(final String name, final CProject project, final LocalDate startDate, final LocalDate endDate) {
		super(CSprint.class, name, project);
		this.startDate = startDate;
		this.endDate = endDate;
		initializeDefaults();
	}

<<<<<<< HEAD
	/** Initialize default values for the sprint. */
	@Override
	protected void initializeDefaults() {
		super.initializeDefaults();
		if (color == null || color.isEmpty()) {
			color = DEFAULT_COLOR;
		}
		if (activities == null) {
			activities = new HashSet<>();
		}
		if (meetings == null) {
			meetings = new HashSet<>();
		}
		if (startDate == null) {
			startDate = LocalDate.now();
		}
		if (endDate == null) {
			endDate = LocalDate.now().plusWeeks(2); // Default to 2-week sprint
=======
	/** Add a project item to this sprint.
	 * @param item the project item to add */
	public void addItem(final CProjectItem<?> item) {
		if (item != null) {
			getItems().add(item);
			updateLastModified();
>>>>>>> cfa41737
		}
	}
	// Getters and Setters

	public String getColor() { return color; }

	@Override
	public String getDescription() { return description; }

	@Override
	public LocalDate getEndDate() { return endDate; }

	/** Gets the sprint type.
	 * @return the sprint type */
	@Override
	public CTypeEntity<?> getEntityType() { return entityType; }

	/** Gets the icon for Gantt chart display.
	 * @return the sprint icon identifier */
	@Override
	public String getIcon() { return DEFAULT_ICON; }

	/** Get the total number of items in this sprint. This is a calculated field for UI display.
	 * @return total count of project items */
	public Integer getItemCount() { return (items != null) ? items.size() : 0; }

	public List<CProjectItem<?>> getItems() { return items != null ? items : new ArrayList<>(); }

	@Override
	public Integer getProgressPercentage() {
		// Calculate progress based on completed items
		if (items == null || items.isEmpty()) {
			return 0;
		}
		long completedCount = items.stream().filter(item -> {
			if (item.getStatus() != null && item.getStatus().getFinalStatus()) {
				return true;
			}
			return false;
		}).count();
		return (int) ((completedCount * 100) / items.size());
	}

	/** Gets the responsible user for Gantt chart display.
	 * @return the assigned user */
	@Override
	public CUser getResponsible() { return getAssignedTo(); }

<<<<<<< HEAD
	/** Gets the activities in this sprint.
	 * @return set of activities */
	public Set<CActivity> getActivities() {
		return activities != null ? activities : new HashSet<>();
	}

	/** Sets the activities in this sprint.
	 * @param activities the activities to set */
	public void setActivities(final Set<CActivity> activities) {
		this.activities = activities != null ? activities : new HashSet<>();
		updateLastModified();
	}

	/** Gets the meetings in this sprint.
	 * @return set of meetings */
	public Set<CMeeting> getMeetings() {
		return meetings != null ? meetings : new HashSet<>();
	}

	/** Sets the meetings in this sprint.
	 * @param meetings the meetings to set */
	public void setMeetings(final Set<CMeeting> meetings) {
		this.meetings = meetings != null ? meetings : new HashSet<>();
		updateLastModified();
	}

	/** Get all sprint items (activities and meetings combined) as a list.
	 * This is a convenience method for backward compatibility.
	 * @return combined list of all sprint items */
	public List<CProjectItem<?>> getItems() {
		final List<CProjectItem<?>> allItems = new ArrayList<>();
		if (activities != null) {
			allItems.addAll(activities);
		}
		if (meetings != null) {
			allItems.addAll(meetings);
		}
		return allItems;
	}

	/** Set sprint items from a list.
	 * This method attempts to separate items by type into activities and meetings.
	 * For backward compatibility only - prefer using setActivities/setMeetings directly.
	 * @param items the items to set */
	public void setItems(final List<CProjectItem<?>> items) {
		if (activities == null) {
			activities = new HashSet<>();
		} else {
			activities.clear();
		}
		if (meetings == null) {
			meetings = new HashSet<>();
		} else {
			meetings.clear();
		}
		
		if (items != null) {
			for (final CProjectItem<?> item : items) {
				if (item instanceof CActivity) {
					activities.add((CActivity) item);
				} else if (item instanceof CMeeting) {
					meetings.add((CMeeting) item);
				}
			}
		}
		updateLastModified();
	}

	/** Add an activity to this sprint.
	 * @param activity the activity to add */
	public void addActivity(final CActivity activity) {
		if (activity != null) {
			getActivities().add(activity);
			updateLastModified();
		}
	}

	/** Remove an activity from this sprint.
	 * @param activity the activity to remove */
	public void removeActivity(final CActivity activity) {
		if (activity != null) {
			getActivities().remove(activity);
			updateLastModified();
		}
	}

	/** Add a meeting to this sprint.
	 * @param meeting the meeting to add */
	public void addMeeting(final CMeeting meeting) {
		if (meeting != null) {
			getMeetings().add(meeting);
			updateLastModified();
		}
	}

	/** Remove a meeting from this sprint.
	 * @param meeting the meeting to remove */
	public void removeMeeting(final CMeeting meeting) {
		if (meeting != null) {
			getMeetings().remove(meeting);
			updateLastModified();
		}
	}

	/** Add a project item to this sprint.
	 * This method determines the type and adds to the appropriate collection.
	 * @param item the project item to add */
	public void addItem(final CProjectItem<?> item) {
		if (item != null) {
			if (item instanceof CActivity) {
				addActivity((CActivity) item);
			} else if (item instanceof CMeeting) {
				addMeeting((CMeeting) item);
			}
		}
	}

	/** Remove a project item from this sprint.
	 * This method determines the type and removes from the appropriate collection.
	 * @param item the project item to remove */
	public void removeItem(final CProjectItem<?> item) {
		if (item != null) {
			if (item instanceof CActivity) {
				removeActivity((CActivity) item);
			} else if (item instanceof CMeeting) {
				removeMeeting((CMeeting) item);
			}
=======
	@Override
	public LocalDate getStartDate() { return startDate; }

	@Override
	public CWorkflowEntity getWorkflow() {
		Check.notNull(entityType, "Entity type cannot be null when retrieving workflow");
		return entityType.getWorkflow();
	}

	@Override
	public void initializeAllFields() {
		// Initialize lazy-loaded entity relationships
		if (getEntityType() != null) {
			getEntityType().getName(); // Trigger sprint type loading
		}
		if (status != null) {
			status.getName(); // Trigger status loading
>>>>>>> cfa41737
		}
		// Parent class relationships (from CEntityOfProject)
		if (getProject() != null) {
			getProject().getName(); // Trigger project loading
		}
		if (getAssignedTo() != null) {
			getAssignedTo().getLogin(); // Trigger assigned user loading
		}
		if (getCreatedBy() != null) {
			getCreatedBy().getLogin(); // Trigger creator loading
		}
		// Note: items collection will be initialized if accessed
	}

<<<<<<< HEAD
	/** Get the total number of items in this sprint.
	 * This is a calculated field for UI display.
	 * @return total count of activities and meetings */
	public Integer getItemCount() {
		int count = 0;
		if (activities != null) {
			count += activities.size();
		}
		if (meetings != null) {
			count += meetings.size();
		}
		return count;
	}

	/** Set the item count (for framework use only - calculated automatically).
	 * @param itemCount the item count */
	public void setItemCount(final Integer itemCount) {
		this.itemCount = itemCount;
=======
	/** Initialize default values for the sprint. */
	@Override
	protected void initializeDefaults() {
		super.initializeDefaults();
		if (color == null || color.isEmpty()) {
			color = DEFAULT_COLOR;
		}
		if (items == null) {
			items = new ArrayList<>();
		}
		if (startDate == null) {
			startDate = LocalDate.now();
		}
		if (endDate == null) {
			endDate = LocalDate.now().plusWeeks(2); // Default to 2-week sprint
		}
>>>>>>> cfa41737
	}

	/** Check if the sprint is active (current date is between start and end dates).
	 * @return true if the sprint is currently active */
	@Transient
	public boolean isActive() {
		if (startDate == null || endDate == null) {
			return false;
		}
		final LocalDate now = LocalDate.now();
		return !now.isBefore(startDate) && !now.isAfter(endDate);
	}

	/** Check if the sprint is completed (end date has passed).
	 * @return true if the sprint has ended */
	@Transient
	public boolean isCompleted() {
		if (endDate == null) {
			return false;
		}
		return LocalDate.now().isAfter(endDate);
	}

	/** Remove a project item from this sprint.
	 * @param item the project item to remove */
	public void removeItem(final CProjectItem<?> item) {
		if (item != null) {
			getItems().remove(item);
			updateLastModified();
		}
	}

	public void setColor(final String color) {
		this.color = color;
		updateLastModified();
	}

	@Override
	public void setDescription(final String description) {
		this.description = description;
		updateLastModified();
	}
	// IGanntEntityItem implementation

	public void setEndDate(final LocalDate endDate) {
		this.endDate = endDate;
		updateLastModified();
	}

	/** Override to set concrete type entity.
	 * @param typeEntity the type entity to set */
	@Override
<<<<<<< HEAD
	public Integer getProgressPercentage() {
		// Calculate progress based on completed activities
		if (activities == null || activities.isEmpty()) {
			return 0;
		}
		long completedCount = activities.stream()
				.filter(activity -> {
					if (activity.getStatus() != null && activity.getStatus().getFinalStatus()) {
						return true;
					}
					return false;
				})
				.count();
		return (int) ((completedCount * 100) / activities.size());
=======
	public void setEntityType(final CTypeEntity<?> typeEntity) {
		Check.instanceOf(typeEntity, CSprintType.class, "Type entity must be an instance of CSprintType");
		entityType = (CSprintType) typeEntity;
		updateLastModified();
>>>>>>> cfa41737
	}

	/** Set the item count (for framework use only - calculated automatically).
	 * @param itemCount the item count */
	public void setItemCount(final Integer itemCount) { this.itemCount = itemCount; }
	// IHasStatusAndWorkflow implementation

	public void setItems(final List<CProjectItem<?>> items) {
		this.items = items != null ? items : new ArrayList<>();
		updateLastModified();
	}

<<<<<<< HEAD
	@Override
	public void initializeAllFields() {
		// Initialize lazy-loaded entity relationships
		if (getEntityType() != null) {
			getEntityType().getName(); // Trigger sprint type loading
		}
		if (status != null) {
			status.getName(); // Trigger status loading
		}
		// Parent class relationships (from CEntityOfProject)
		if (getProject() != null) {
			getProject().getName(); // Trigger project loading
		}
		if (getAssignedTo() != null) {
			getAssignedTo().getLogin(); // Trigger assigned user loading
		}
		if (getCreatedBy() != null) {
			getCreatedBy().getLogin(); // Trigger creator loading
		}
		// Note: activities and meetings collections will be initialized if accessed
=======
	public void setStartDate(final LocalDate startDate) {
		this.startDate = startDate;
		updateLastModified();
>>>>>>> cfa41737
	}
}<|MERGE_RESOLUTION|>--- conflicted
+++ resolved
@@ -67,7 +67,6 @@
 			dataProviderBean = "CSprintTypeService", setBackgroundFromColor = true, useIcon = true
 	)
 	private CSprintType entityType;
-<<<<<<< HEAD
 
 	// Sprint Activities - Activities included in this sprint
 	@ManyToMany(fetch = FetchType.LAZY)
@@ -105,8 +104,6 @@
 	)
 	private Set<CMeeting> meetings = new HashSet<>();
 
-=======
->>>>>>> cfa41737
 	// Calculated field for display - stored as transient
 	@Transient
 	@AMetaData (
@@ -154,7 +151,6 @@
 		initializeDefaults();
 	}
 
-<<<<<<< HEAD
 	/** Initialize default values for the sprint. */
 	@Override
 	protected void initializeDefaults() {
@@ -173,14 +169,6 @@
 		}
 		if (endDate == null) {
 			endDate = LocalDate.now().plusWeeks(2); // Default to 2-week sprint
-=======
-	/** Add a project item to this sprint.
-	 * @param item the project item to add */
-	public void addItem(final CProjectItem<?> item) {
-		if (item != null) {
-			getItems().add(item);
-			updateLastModified();
->>>>>>> cfa41737
 		}
 	}
 	// Getters and Setters
@@ -229,7 +217,6 @@
 	@Override
 	public CUser getResponsible() { return getAssignedTo(); }
 
-<<<<<<< HEAD
 	/** Gets the activities in this sprint.
 	 * @return set of activities */
 	public Set<CActivity> getActivities() {
@@ -357,25 +344,6 @@
 			} else if (item instanceof CMeeting) {
 				removeMeeting((CMeeting) item);
 			}
-=======
-	@Override
-	public LocalDate getStartDate() { return startDate; }
-
-	@Override
-	public CWorkflowEntity getWorkflow() {
-		Check.notNull(entityType, "Entity type cannot be null when retrieving workflow");
-		return entityType.getWorkflow();
-	}
-
-	@Override
-	public void initializeAllFields() {
-		// Initialize lazy-loaded entity relationships
-		if (getEntityType() != null) {
-			getEntityType().getName(); // Trigger sprint type loading
-		}
-		if (status != null) {
-			status.getName(); // Trigger status loading
->>>>>>> cfa41737
 		}
 		// Parent class relationships (from CEntityOfProject)
 		if (getProject() != null) {
@@ -390,7 +358,6 @@
 		// Note: items collection will be initialized if accessed
 	}
 
-<<<<<<< HEAD
 	/** Get the total number of items in this sprint.
 	 * This is a calculated field for UI display.
 	 * @return total count of activities and meetings */
@@ -409,24 +376,6 @@
 	 * @param itemCount the item count */
 	public void setItemCount(final Integer itemCount) {
 		this.itemCount = itemCount;
-=======
-	/** Initialize default values for the sprint. */
-	@Override
-	protected void initializeDefaults() {
-		super.initializeDefaults();
-		if (color == null || color.isEmpty()) {
-			color = DEFAULT_COLOR;
-		}
-		if (items == null) {
-			items = new ArrayList<>();
-		}
-		if (startDate == null) {
-			startDate = LocalDate.now();
-		}
-		if (endDate == null) {
-			endDate = LocalDate.now().plusWeeks(2); // Default to 2-week sprint
-		}
->>>>>>> cfa41737
 	}
 
 	/** Check if the sprint is active (current date is between start and end dates).
@@ -479,7 +428,6 @@
 	/** Override to set concrete type entity.
 	 * @param typeEntity the type entity to set */
 	@Override
-<<<<<<< HEAD
 	public Integer getProgressPercentage() {
 		// Calculate progress based on completed activities
 		if (activities == null || activities.isEmpty()) {
@@ -494,12 +442,6 @@
 				})
 				.count();
 		return (int) ((completedCount * 100) / activities.size());
-=======
-	public void setEntityType(final CTypeEntity<?> typeEntity) {
-		Check.instanceOf(typeEntity, CSprintType.class, "Type entity must be an instance of CSprintType");
-		entityType = (CSprintType) typeEntity;
-		updateLastModified();
->>>>>>> cfa41737
 	}
 
 	/** Set the item count (for framework use only - calculated automatically).
@@ -512,7 +454,6 @@
 		updateLastModified();
 	}
 
-<<<<<<< HEAD
 	@Override
 	public void initializeAllFields() {
 		// Initialize lazy-loaded entity relationships
@@ -533,10 +474,5 @@
 			getCreatedBy().getLogin(); // Trigger creator loading
 		}
 		// Note: activities and meetings collections will be initialized if accessed
-=======
-	public void setStartDate(final LocalDate startDate) {
-		this.startDate = startDate;
-		updateLastModified();
->>>>>>> cfa41737
 	}
 }