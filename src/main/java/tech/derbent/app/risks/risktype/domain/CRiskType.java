--- conflicted
+++ resolved
@@ -15,15 +15,10 @@
 @AttributeOverride (name = "id", column = @Column (name = "crisktype_id"))
 public class CRiskType extends CTypeEntity<CRiskType> {
 
-<<<<<<< HEAD
-	public static final String DEFAULT_COLOR = "#91856C"; // OpenWindows Border Dark - risk types
-	public static final String DEFAULT_ICON = "vaadin:warning";
-=======
 	public static final String DEFAULT_COLOR = "#a712b8";
 	public static final String DEFAULT_ICON = "vaadin:tag";
 	public static final String ENTITY_TITLE_PLURAL = "Risk Types";
 	public static final String ENTITY_TITLE_SINGULAR = "Risk Type";
->>>>>>> 7304f9c4
 	public static final String VIEW_NAME = "Risk Type Management";
 
 	/** Default constructor for JPA. */
