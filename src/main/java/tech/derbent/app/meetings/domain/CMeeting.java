package tech.derbent.app.meetings.domain;

import java.time.LocalDate;
import java.time.LocalTime;
import java.util.Arrays;
import java.util.HashSet;
import java.util.Set;
import jakarta.persistence.AssociationOverride;
import jakarta.persistence.AttributeOverride;
import jakarta.persistence.Column;
import jakarta.persistence.Entity;
import jakarta.persistence.FetchType;
import jakarta.persistence.JoinColumn;
import jakarta.persistence.JoinTable;
import jakarta.persistence.ManyToMany;
import jakarta.persistence.ManyToOne;
import jakarta.persistence.Table;
import jakarta.validation.constraints.Size;
import tech.derbent.api.annotations.AMetaData;
import tech.derbent.api.domains.CEntityConstants;
import tech.derbent.api.domains.CTypeEntity;
import tech.derbent.api.entityOfProject.domain.CProjectItem;
import tech.derbent.api.interfaces.ISprintableItem;
import tech.derbent.api.utils.Check;
import tech.derbent.app.activities.domain.CActivity;
import tech.derbent.app.gannt.ganntitem.service.IGanntEntityItem;
import tech.derbent.app.projects.domain.CProject;
import tech.derbent.app.workflow.domain.CWorkflowEntity;
import tech.derbent.app.workflow.service.IHasStatusAndWorkflow;
import tech.derbent.base.users.domain.CUser;

/** CMeeting - Domain entity representing meetings. Layer: Domain (MVC) Inherits from CEntityOfProject to provide project association. */
@Entity
@Table (name = "cmeeting") // table name for the entity as the default is the class name
// in lowercase
@AttributeOverride (name = "id", column = @Column (name = "meeting_id"))
@AssociationOverride (name = "status", joinColumns = @JoinColumn (name = "meeting_status_id"))
public class CMeeting extends CProjectItem<CMeeting> implements IHasStatusAndWorkflow<CMeeting>, IGanntEntityItem, ISprintableItem {

	public static final String DEFAULT_COLOR = "#DAA520"; // X11 Goldenrod - calendar events (darker)
	public static final String DEFAULT_ICON = "vaadin:calendar";
	public static final String ENTITY_TITLE_PLURAL = "Meetings";
	public static final String ENTITY_TITLE_SINGULAR = "Meeting";
	public static final String VIEW_NAME = "Meetings View";
	@Column (name = "agenda", nullable = true, length = 4000)
	@Size (max = 4000)
	@AMetaData (
			displayName = "Agenda", required = false, readOnly = false, defaultValue = "", description = "Meeting agenda and topics to be discussed",
			hidden = false, maxLength = 4000
	)
	private String agenda;
	@ManyToMany (fetch = FetchType.EAGER)
	@JoinTable (name = "cmeeting_attendees", joinColumns = @JoinColumn (name = "meeting_id"), inverseJoinColumns = @JoinColumn (name = "user_id"))
	@AMetaData (
			displayName = "Attendees", required = false, readOnly = false, description = "Users who actually attended the meeting", hidden = false,
			dataProviderBean = "CUserService"
	)
	private Set<CUser> attendees = new HashSet<>();
	@Column (name = "end_date", nullable = true)
	@AMetaData (displayName = "End Time", required = false, readOnly = false, description = "End date and time of the meeting", hidden = false)
	private LocalDate endDate;
	@Column (name = "endTime", nullable = true)
	@AMetaData (displayName = "End Time", required = false, readOnly = false, description = "Start date and time of the meeting", hidden = false)
	private LocalTime endTime;
	// Type Management - concrete implementation of parent's typeEntity
	@ManyToOne (fetch = FetchType.EAGER)
	@JoinColumn (name = "entitytype_id", nullable = true)
	@AMetaData (
			displayName = "Meeting Type", required = false, readOnly = false, description = "Type category of the meeting", hidden = false,
			dataProviderBean = "CMeetingTypeService"
	)
	private CMeetingType entityType;
	@Column (name = "linked_element", nullable = true, length = CEntityConstants.MAX_LENGTH_DESCRIPTION)
	@Size (max = CEntityConstants.MAX_LENGTH_DESCRIPTION)
	@AMetaData (
			displayName = "Linked Element", required = false, readOnly = false, defaultValue = "",
			description = "Reference to external documents, systems, or elements", hidden = false, maxLength = CEntityConstants.MAX_LENGTH_DESCRIPTION
	)
	private String linkedElement;
	@Column (name = "location", nullable = true, length = CEntityConstants.MAX_LENGTH_DESCRIPTION)
	@Size (max = CEntityConstants.MAX_LENGTH_DESCRIPTION)
	@AMetaData (
			displayName = "Location", required = false, readOnly = false, defaultValue = "",
			description = "Physical or virtual location of the meeting", hidden = false, maxLength = CEntityConstants.MAX_LENGTH_DESCRIPTION
	)
	private String location;
	@Column (name = "minutes", nullable = true, length = 4000)
	@Size (max = 4000)
	@AMetaData (
			displayName = "Meeting Minutes", required = false, readOnly = false, defaultValue = "",
			description = "Notes and minutes from the meeting", hidden = false, maxLength = 4000
	)
	private String minutes;
	@ManyToMany (fetch = FetchType.EAGER)
	@JoinTable (name = "cmeeting_participants", joinColumns = @JoinColumn (name = "meeting_id"), inverseJoinColumns = @JoinColumn (name = "user_id"))
	@AMetaData (
			displayName = "Participants", required = false, readOnly = false, description = "Users invited to participate in the meeting",
			hidden = false, dataProviderBean = "CUserService"
	)
	private Set<CUser> participants = new HashSet<>();
	@ManyToOne (fetch = FetchType.EAGER)
	@JoinColumn (name = "related_activity_id", nullable = true)
	@AMetaData (
			displayName = "Related Activity", required = false, readOnly = false, description = "Project activity related to this meeting",
			hidden = false, dataProviderBean = "CActivityService"
	)
	private CActivity relatedActivity;
	@ManyToOne (fetch = FetchType.EAGER)
	@JoinColumn (name = "responsible_id", nullable = true)
	@AMetaData (
			displayName = "Responsible", required = false, readOnly = false,
			description = "Person responsible for organizing and leading the meeting", hidden = false, dataProviderBean = "CUserService"
	)
	private CUser responsible;
	@Column (nullable = true)
	@AMetaData (displayName = "Sprint Order", required = false, readOnly = false, description = "The order of item in a sprint view", hidden = false)
	private Long sprintOrder;
	@Column (nullable = true)
	@AMetaData (
			displayName = "Start Date", required = false, readOnly = false, description = "Planned or actual start date of the activity",
			hidden = false
	)
	private LocalDate startDate;
	@Column (name = "startTime", nullable = true)
	@AMetaData (displayName = "Start Time", required = false, readOnly = false, description = "Start date and time of the meeting", hidden = false)
	private LocalTime startTime;
	// Sprint ordering - used by sprint-aware components for drag-and-drop ordering
	@Column (name = "sprint_order", nullable = true)
	@jakarta.validation.constraints.Min (value = 1, message = "Sprint order must be positive")
	@AMetaData (
			displayName = "Sprint Order", required = false, readOnly = false,
			description = "Display order within sprint and backlog views (assigned automatically)", hidden = true
	)
	private Integer sprintOrder;

	/** Default constructor for JPA. */
	public CMeeting() {
		super();
		attendees = new HashSet<>();
		participants = new HashSet<>();
	}

	public CMeeting(final String name, final CProject project) {
		super(CMeeting.class, name, project);
	}

	/** Constructor to create a meeting with name, project and meeting type.
	 * @param name        the name of the meeting
	 * @param project     the project associated with the meeting
	 * @param meetingType the type of the meeting */
	public CMeeting(final String name, final CProject project, final CMeetingType meetingType) {
		super(CMeeting.class, name, project);
		entityType = meetingType;
	}

	/** Convenience method to add an attendee to the meeting.
	 * @param user the user to add as an attendee */
	public void addAttendee(final CUser user) {
		if (user != null) {
			attendees.add(user);
		}
	}

	/** Convenience method to add a participant to the meeting.
	 * @param user the user to add as a participant */
	public void addParticipant(final CUser user) {
		if (user != null) {
			participants.add(user);
		}
	}

	public String getAgenda() { return agenda; }

	public Set<CUser> getAttendees() { return attendees == null ? new HashSet<>() : new HashSet<>(attendees); }

	@Override
	public LocalDate getEndDate() { return endDate; }

	public LocalTime getEndTime() { return endTime; }

	@Override
	@SuppressWarnings ({})
	public CTypeEntity<?> getEntityType() { return entityType; }

	@Override
	public String getIconString() { return DEFAULT_ICON; }

	public String getLinkedElement() { return linkedElement; }

	public String getLocation() { return location; }

	public CMeetingType getMeetingType() { return entityType; }

	public String getMinutes() { return minutes; }

	public Set<CUser> getParticipants() { return participants == null ? new HashSet<>() : new HashSet<>(participants); }

	@Override
	public Integer getProgressPercentage() { // TODO Auto-generated method stub
		return 21;
	}

	public CActivity getRelatedActivity() { return relatedActivity; }

	@Override
	public CUser getResponsible() { return responsible; }

	public Long getSprintOrder() { return sprintOrder; }

	@Override
	public LocalDate getStartDate() { return startDate; }

	public LocalTime getStartTime() { return startTime; }

	@Override
	public CWorkflowEntity getWorkflow() { // TODO Auto-generated method stub
		Check.notNull(entityType, "Entity type cannot be null when retrieving workflow");
		return entityType.getWorkflow();
	}

	/** Check if a user is an attendee of this meeting.
	 * @param user the user to check
	 * @return true if the user is an attendee, false otherwise */
	public boolean isAttendee(final CUser user) {
		return (user != null) && attendees.contains(user);
	}

	/** Check if a user is a participant in this meeting.
	 * @param user the user to check
	 * @return true if the user is a participant, false otherwise */
	public boolean isParticipant(final CUser user) {
		return (user != null) && participants.contains(user);
	}

	/** Checks if this entity matches the given search value in the specified fields. This implementation extends CProjectItem to also search in
	 * meeting-specific entity fields.
	 * @param searchValue the value to search for (case-insensitive)
	 * @param fieldNames  the list of field names to search in. If null or empty, searches only in "name" field. Supported field names: all parent
	 *                    fields plus "entityType", "relatedActivity", "responsible"
	 * @return true if the entity matches the search criteria in any of the specified fields */
	@Override
	public boolean matchesFilter(final String searchValue, final java.util.Collection<String> fieldNames) {
		if ((searchValue == null) || searchValue.isBlank()) {
			return true; // No filter means match all
		}
		if (super.matchesFilter(searchValue, fieldNames)) {
			return true;
		}
		final String lowerSearchValue = searchValue.toLowerCase().trim();
		// Check entity fields
		if (fieldNames.remove("entityType") && (getEntityType() != null) && getEntityType().matchesFilter(lowerSearchValue, Arrays.asList("name"))) {
			return true;
		}
		if (fieldNames.remove("relatedActivity") && (getRelatedActivity() != null)
				&& getRelatedActivity().matchesFilter(lowerSearchValue, Arrays.asList("name"))) {
			return true;
		}
		if (fieldNames.remove("responsible") && (getResponsible() != null)
				&& getResponsible().matchesFilter(lowerSearchValue, Arrays.asList("name"))) {
			return true;
		}
		return false;
	}

	/** Convenience method to remove an attendee from the meeting.
	 * @param user the user to remove as an attendee */
	public void removeAttendee(final CUser user) {
		if (user != null) {
			attendees.remove(user);
		}
	}

	/** Convenience method to remove a participant from the meeting.
	 * @param user the user to remove as a participant */
	public void removeParticipant(final CUser user) {
		if (user != null) {
			participants.remove(user);
		}
	}

	public void setAgenda(final String agenda) { this.agenda = agenda; }

	public void setAttendees(final Set<CUser> attendees) { this.attendees = attendees != null ? attendees : new HashSet<>(); }

	public void setEndDate(final LocalDate endDate) { this.endDate = endDate; }

	public void setEndTime(final LocalTime endTime) { this.endTime = endTime; }

	public void setEntityType(final CMeetingType entityType) { this.entityType = entityType; }

	@Override
	public void setEntityType(final CTypeEntity<?> typeEntity) {
		Check.instanceOf(typeEntity, CMeetingType.class, "Type entity must be an instance of CMeetingType");
		entityType = (CMeetingType) typeEntity;
		updateLastModified();
	}

	public void setLinkedElement(final String linkedElement) { this.linkedElement = linkedElement; }

	public void setLocation(final String location) { this.location = location; }

	public void setMinutes(final String minutes) { this.minutes = minutes; }

	public void setParticipants(final Set<CUser> participants) { this.participants = participants != null ? participants : new HashSet<>(); }

	public void setRelatedActivity(final CActivity relatedActivity) { this.relatedActivity = relatedActivity; }

	public void setResponsible(final CUser responsible) { this.responsible = responsible; }

<<<<<<< HEAD
	@Override
	public Integer getSprintOrder() { return sprintOrder; }

	@Override
	public void setSprintOrder(final Integer sprintOrder) { this.sprintOrder = sprintOrder; }
=======
	public void setSprintOrder(Long sprintOrder) { this.sprintOrder = sprintOrder; }
>>>>>>> 4826daa1

	public void setStartDate(final LocalDate startDate) { this.startDate = startDate; }

	public void setStartTime(final LocalTime startTime) { this.startTime = startTime; }
}<|MERGE_RESOLUTION|>--- conflicted
+++ resolved
@@ -307,15 +307,11 @@
 
 	public void setResponsible(final CUser responsible) { this.responsible = responsible; }
 
-<<<<<<< HEAD
 	@Override
 	public Integer getSprintOrder() { return sprintOrder; }
 
 	@Override
 	public void setSprintOrder(final Integer sprintOrder) { this.sprintOrder = sprintOrder; }
-=======
-	public void setSprintOrder(Long sprintOrder) { this.sprintOrder = sprintOrder; }
->>>>>>> 4826daa1
 
 	public void setStartDate(final LocalDate startDate) { this.startDate = startDate; }
 
