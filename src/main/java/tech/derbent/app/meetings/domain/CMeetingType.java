--- conflicted
+++ resolved
@@ -16,15 +16,10 @@
 @AttributeOverride (name = "id", column = @Column (name = "cmeetingtype_id"))
 public class CMeetingType extends CTypeEntity<CMeetingType> {
 
-<<<<<<< HEAD
-	public static final String DEFAULT_COLOR = "#FFEAAA"; // CDE Yellow - meeting types
-	public static final String DEFAULT_ICON = "vaadin:calendar";
-=======
 	public static final String DEFAULT_COLOR = "#17a2b8";
 	public static final String DEFAULT_ICON = "vaadin:tag";
 	public static final String ENTITY_TITLE_PLURAL = "Meeting Types";
 	public static final String ENTITY_TITLE_SINGULAR = "Meeting Type";
->>>>>>> 7304f9c4
 	public static final String VIEW_NAME = "Meeting Types View";
 
 	/** Default constructor for JPA. */
