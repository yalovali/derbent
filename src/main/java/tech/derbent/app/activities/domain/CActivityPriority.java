--- conflicted
+++ resolved
@@ -17,15 +17,10 @@
 @AttributeOverride (name = "id", column = @Column (name = "cactivitypriority_id"))
 public class CActivityPriority extends CTypeEntity<CActivityPriority> {
 
-<<<<<<< HEAD
-	public static final String DEFAULT_COLOR = "#4966B0"; // OpenWindows Selection Blue - priority levels
-	public static final String DEFAULT_ICON = "vaadin:star";
-=======
 	public static final String DEFAULT_COLOR = "#10a2f8";
 	public static final String DEFAULT_ICON = "vaadin:tag";
 	public static final String ENTITY_TITLE_PLURAL = "Activity Priorities";
 	public static final String ENTITY_TITLE_SINGULAR = "Activity Priority";
->>>>>>> 7304f9c4
 	public static final String VIEW_NAME = "Activity Priority Management";
 	/** Indicates if this is the default priority. */
 	@Column (name = "is_default", nullable = false)
