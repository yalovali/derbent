package tech.derbent.app.workflow.domain;

import java.util.ArrayList;
import java.util.List;
import jakarta.persistence.AttributeOverride;
import jakarta.persistence.Column;
import jakarta.persistence.Entity;
import jakarta.persistence.FetchType;
import jakarta.persistence.JoinColumn;
import jakarta.persistence.JoinTable;
import jakarta.persistence.ManyToMany;
import jakarta.persistence.ManyToOne;
import jakarta.persistence.Table;
import jakarta.persistence.UniqueConstraint;
import tech.derbent.api.annotations.AMetaData;
import tech.derbent.api.annotations.CSpringAuxillaries;
import tech.derbent.api.entity.domain.CEntityDB;
import tech.derbent.api.entityOfCompany.domain.CProjectItemStatus;
import tech.derbent.app.roles.domain.CUserProjectRole;

@Entity
@Table (name = "cworkflowstatusrelation", uniqueConstraints = @UniqueConstraint (columnNames = {
		"workflow_id", "from_status_id", "to_status_id"
})) // table name for the entity
@AttributeOverride (name = "id", column = @Column (name = "cworkflowstatusrelation_id"))
public class CWorkflowStatusRelation extends CEntityDB<CWorkflowStatusRelation> {

<<<<<<< HEAD
	public static final String DEFAULT_COLOR = "#C3B79F"; // OpenWindows 3D Shadow - workflow transitions
	public static final String DEFAULT_ICON = "vaadin:connect";
=======
	public static final String DEFAULT_COLOR = "#DC143C";
	public static final String DEFAULT_ICON = "vaadin:tasks";
	public static final String ENTITY_TITLE_PLURAL = "Workflow Status Relations";
	public static final String ENTITY_TITLE_SINGULAR = "Workflow Status Relation";
>>>>>>> 7304f9c4
	public static final String VIEW_NAME = "Workflow Status Relations View";
	@ManyToOne (fetch = FetchType.LAZY)
	@JoinColumn (name = "from_status_id", nullable = false)
	@AMetaData (
			displayName = "From Status", required = true, readOnly = false, description = "The status from which the transition starts",
			hidden = false, setBackgroundFromColor = true, useIcon = true, dataProviderBean = "CProjectItemStatusService"
	)
	private CProjectItemStatus fromStatus;
	// Field to indicate if this is an initial status (used when creating new items)
	@Column (name = "is_initial_status", nullable = false)
	@AMetaData (
			displayName = "Is Initial Status", required = false, readOnly = false, defaultValue = "false",
			description = "Indicates if this status is an initial/start status for new items", hidden = false
	)
	private Boolean initialStatus = Boolean.FALSE;
	@ManyToMany (fetch = FetchType.LAZY)
	@JoinTable (
			name = "cworkflowstatusrelation_roles", joinColumns = @JoinColumn (name = "cworkflowstatusrelation_id"),
			inverseJoinColumns = @JoinColumn (name = "role_id")
	)
	@AMetaData (
			displayName = "User Roles", required = false, readOnly = false,
			description = "The user roles allowed to make this transition (allowed transition roles)", hidden = false, setBackgroundFromColor = true,
			useIcon = true, dataProviderBean = "CUserProjectRoleService", useGridSelection = true
	)
	private List<CUserProjectRole> roles = new ArrayList<>();
	@ManyToOne (fetch = FetchType.LAZY)
	@JoinColumn (name = "to_status_id", nullable = false)
	@AMetaData (
			displayName = "To Status", required = true, readOnly = false, description = "The status to which the transition goes", hidden = false,
			setBackgroundFromColor = true, useIcon = true, dataProviderBean = "CProjectItemStatusService"
	)
	private CProjectItemStatus toStatus;
	@ManyToOne (fetch = FetchType.LAZY)
	@JoinColumn (name = "workflow_id", nullable = false)
	@AMetaData (
			displayName = "Workflow", required = true, readOnly = false, description = "The workflow this status relation belongs to", hidden = false,
			setBackgroundFromColor = true, useIcon = true, dataProviderBean = "CWorkflowEntityService"
	)
	private CWorkflowEntity workflowentity;

	public CWorkflowStatusRelation() {
		super(CWorkflowStatusRelation.class);
	}

	public CProjectItemStatus getFromStatus() { return fromStatus; }

	public Boolean getInitialStatus() { return initialStatus != null ? initialStatus : Boolean.FALSE; }

	public List<CUserProjectRole> getRoles() { return roles; }

	public CProjectItemStatus getToStatus() { return toStatus; }

	public CWorkflowEntity getWorkflowEntity() { return workflowentity; }

	public void setFromStatus(final CProjectItemStatus fromStatus) { this.fromStatus = fromStatus; }

	public void setInitialStatus(Boolean initialStatus) { this.initialStatus = initialStatus != null ? initialStatus : Boolean.FALSE; }

	public void setRoles(final List<CUserProjectRole> roles) { this.roles = roles != null ? roles : new ArrayList<>(); }

	public void setToStatus(final CProjectItemStatus toStatus) { this.toStatus = toStatus; }

	public void setWorkflowEntity(final CWorkflowEntity workflowentity) { this.workflowentity = workflowentity; }

	@Override
	public String toString() {
		return String.format("WorkflowStatusRelation[workflow id=%s, from status id=%s, to status id=%s, roles=%s]",
				workflowentity != null ? CSpringAuxillaries.safeGetId(workflowentity) : null,
				fromStatus != null ? CSpringAuxillaries.safeGetId(fromStatus) : null,
				toStatus != null ? CSpringAuxillaries.safeGetId(toStatus) : null,
				roles != null ? roles.stream().map(CSpringAuxillaries::safeToString).collect(java.util.stream.Collectors.joining(", ")) : "[]");
	}
}<|MERGE_RESOLUTION|>--- conflicted
+++ resolved
@@ -25,15 +25,10 @@
 @AttributeOverride (name = "id", column = @Column (name = "cworkflowstatusrelation_id"))
 public class CWorkflowStatusRelation extends CEntityDB<CWorkflowStatusRelation> {
 
-<<<<<<< HEAD
-	public static final String DEFAULT_COLOR = "#C3B79F"; // OpenWindows 3D Shadow - workflow transitions
-	public static final String DEFAULT_ICON = "vaadin:connect";
-=======
 	public static final String DEFAULT_COLOR = "#DC143C";
 	public static final String DEFAULT_ICON = "vaadin:tasks";
 	public static final String ENTITY_TITLE_PLURAL = "Workflow Status Relations";
 	public static final String ENTITY_TITLE_SINGULAR = "Workflow Status Relation";
->>>>>>> 7304f9c4
 	public static final String VIEW_NAME = "Workflow Status Relations View";
 	@ManyToOne (fetch = FetchType.LAZY)
 	@JoinColumn (name = "from_status_id", nullable = false)
