--- conflicted
+++ resolved
@@ -14,15 +14,10 @@
 @AttributeOverride (name = "id", column = @Column (name = "order_type_id"))
 public class COrderType extends CTypeEntity<COrderType> {
 
-<<<<<<< HEAD
-	public static final String DEFAULT_COLOR = "#D2B48C"; // X11 Tan - order types
-	public static final String DEFAULT_ICON = "vaadin:invoice";
-=======
 	public static final String DEFAULT_COLOR = "#17a2b8";
 	public static final String DEFAULT_ICON = "vaadin:tag";
 	public static final String ENTITY_TITLE_PLURAL = "Order Types";
 	public static final String ENTITY_TITLE_SINGULAR = "Order Type";
->>>>>>> 7304f9c4
 	public static final String VIEW_NAME = "Order Type View";
 
 	/** Default constructor for JPA. */
