package tech.derbent.api.screens.domain;

import jakarta.persistence.AttributeOverride;
import jakarta.persistence.Column;
import jakarta.persistence.Entity;
import jakarta.persistence.Table;
import jakarta.validation.constraints.Size;
import tech.derbent.api.annotations.AMetaData;
import tech.derbent.api.entityOfProject.domain.CEntityOfProject;
import tech.derbent.app.projects.domain.CProject;

@Entity
@Table (name = "cmastersection")
@AttributeOverride (name = "id", column = @Column (name = "master_section_id"))
public class CMasterSection extends CEntityOfProject<CMasterSection> {

<<<<<<< HEAD
	public static final String DEFAULT_COLOR = "#91856C"; // OpenWindows Border Dark - master sections
	public static final String DEFAULT_ICON = "vaadin:table";
=======
	public static final String DEFAULT_COLOR = "#000a0e";
	public static final String DEFAULT_ICON = "vaadin:cloud";
	public static final String ENTITY_TITLE_PLURAL = "Master Sections";
	public static final String ENTITY_TITLE_SINGULAR = "Master Section";
>>>>>>> 7304f9c4
	public static final String VIEW_NAME = "Master Section View";
	@Column (name = "section_db_name", nullable = true, length = 200)
	@Size (max = 200)
	@AMetaData (
			displayName = "Section DB Name", required = true, readOnly = false, description = "Section DB Name", hidden = false, 
			maxLength = 200
	)
	private String sectionDBName;
	@Column (name = "section_type", nullable = false, length = 200)
	@Size (max = 200)
	@AMetaData (
			displayName = "Section Type", required = true, readOnly = false, description = "Section Type", hidden = false, 
			maxLength = 200, dataProviderBean = "CMasterSectionService", dataProviderMethod = "getAvailableTypes"
	)
	private String sectionType;

	public CMasterSection() {
		super();
	}

	public CMasterSection(final String name, final CProject project) {
		super(CMasterSection.class, name, project);
	}

	public String getSectionDBName() { return sectionDBName; }

	public String getSectionType() { return sectionType; }

	public void setSectionDBName(final String sectionDBName) { this.sectionDBName = sectionDBName; }

	public void setSectionType(final String sectionType) { this.sectionType = sectionType; }
}<|MERGE_RESOLUTION|>--- conflicted
+++ resolved
@@ -14,15 +14,10 @@
 @AttributeOverride (name = "id", column = @Column (name = "master_section_id"))
 public class CMasterSection extends CEntityOfProject<CMasterSection> {
 
-<<<<<<< HEAD
-	public static final String DEFAULT_COLOR = "#91856C"; // OpenWindows Border Dark - master sections
-	public static final String DEFAULT_ICON = "vaadin:table";
-=======
 	public static final String DEFAULT_COLOR = "#000a0e";
 	public static final String DEFAULT_ICON = "vaadin:cloud";
 	public static final String ENTITY_TITLE_PLURAL = "Master Sections";
 	public static final String ENTITY_TITLE_SINGULAR = "Master Section";
->>>>>>> 7304f9c4
 	public static final String VIEW_NAME = "Master Section View";
 	@Column (name = "section_db_name", nullable = true, length = 200)
 	@Size (max = 200)
