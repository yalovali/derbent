--- conflicted
+++ resolved
@@ -23,10 +23,10 @@
 	public static final String BASE_PANEL_NAME = "System Settings Information";
 	static final Class<?> clazz = CSystemSettings.class;
 	private static final Logger LOGGER = LoggerFactory.getLogger(CSystemSettingsInitializerService.class);
+	private static final String menuOrder = Menu_Order_SYSTEM + ".1";
 	private static final String menuTitle = MenuTitle_SYSTEM + ".Settings";
+	private static final String pageDescription = "System Settings";
 	private static final String pageTitle = "System Settings Management";
-	private static final String pageDescription = "System Settings";
-	private static final String menuOrder = Menu_Order_SYSTEM + ".1";
 	private static final boolean showInQuickToolbar = false;
 
 	public static CDetailSection createBasicView(final CProject project) throws Exception {
@@ -67,11 +67,7 @@
 			// Additional
 			detailSection.addScreenLine(CDetailLinesService.createSection("Additional Information"));
 			detailSection.addScreenLine(CDetailLinesService.createLineFromDefaults(clazz, "id"));
-<<<<<<< HEAD
-			detailSection.addScreenLine(CDetailLinesService.createLineFromDefaults(clazz,"active"));
-=======
 			detailSection.addScreenLine(CDetailLinesService.createLineFromDefaults(clazz, "active"));
->>>>>>> c6c57c59
 			detailSection.debug_printScreenInformation();
 			return detailSection;
 		} catch (final Exception e) {
