package tech.derbent.page.view;

import com.vaadin.flow.router.Menu;
import com.vaadin.flow.router.PageTitle;
import com.vaadin.flow.router.Route;
import jakarta.annotation.security.PermitAll;
import tech.derbent.activities.domain.CActivity;
import tech.derbent.activities.service.CActivityService;
import tech.derbent.activities.view.CActivitiesView;
import tech.derbent.comments.service.CCommentService;
import tech.derbent.orders.domain.COrder;
import tech.derbent.screens.service.CDetailSectionService;
import tech.derbent.screens.service.CGridEntityService;
import tech.derbent.session.service.CSessionService;

@Route ("cpagesample")
@PageTitle ("Sample Page")
@Menu (order = 1.1, icon = "class:tech.derbent.page.view.CPageEntityView", title = "Settings.Sample Page")
@PermitAll // When security is enabled, allow all authenticated users
public class CPageSample extends CPageGenericEntity<CActivity> {

	private static final long serialVersionUID = 1L;
	private final CCommentService commentService;

<<<<<<< HEAD
	public static String getIconColorCode() {
		return CPageSample.getStaticIconColorCode(); // Use the static method from COrder
=======
	public CPageSample(final CSessionService sessionService, final CGridEntityService gridEntityService, final CDetailSectionService screenService,
			final CActivityService activityService, final CCommentService commentService) {
		super(sessionService, screenService, gridEntityService, activityService, CActivity.class, CActivitiesView.VIEW_NAME);
		this.commentService = commentService;
>>>>>>> 304dcd34
	}

	public static String getStaticEntityColorCode() { return getStaticIconColorCode(); }

	public static String getStaticIconColorCode() {
		return "#102bff"; // Blue color for activity entities
	}

	public static String getStaticIconFilename() { return COrder.getIconFilename(); }

	public CPageSample(final CSessionService sessionService, final CGridEntityService gridEntityService, final CDetailSectionService screenService,
			final CActivityService activityService) {
		super(sessionService, screenService, gridEntityService, activityService, CActivity.class, CActivitiesView.VIEW_NAME);
	}

	@Override
	protected CActivity createNewEntity() {
		CActivity newActivity = new CActivity();
		// Set project if available
		sessionService.getActiveProject().ifPresent(newActivity::setProject);
		return newActivity;
	}

<<<<<<< HEAD
	@Override
	public String getEntityColorCode() { return getIconColorCode(); }

	@Override
	public String getIconFilename() { return CActivity.getIconFilename(); }
=======
	/** Configures the dependency checker for activities to prevent deletion when comments exist */
	@Override
	protected void configureCrudToolbar(tech.derbent.abstracts.components.CCrudToolbar<CActivity> toolbar) {
		super.configureCrudToolbar(toolbar);
		// Add dependency checker for activities with comments
		toolbar.setDependencyChecker(activity -> {
			try {
				long commentCount = commentService.countByActivity(activity);
				if (commentCount > 0) {
					return "Cannot delete this activity because it has " + commentCount + " comment(s). Please remove the comments first.";
				}
				return null; // No dependencies, deletion allowed
			} catch (Exception e) {
				return "Error checking for dependent data. Please try again.";
			}
		});
	}
>>>>>>> 304dcd34
}<|MERGE_RESOLUTION|>--- conflicted
+++ resolved
@@ -20,17 +20,9 @@
 public class CPageSample extends CPageGenericEntity<CActivity> {
 
 	private static final long serialVersionUID = 1L;
-	private final CCommentService commentService;
 
-<<<<<<< HEAD
 	public static String getIconColorCode() {
 		return CPageSample.getStaticIconColorCode(); // Use the static method from COrder
-=======
-	public CPageSample(final CSessionService sessionService, final CGridEntityService gridEntityService, final CDetailSectionService screenService,
-			final CActivityService activityService, final CCommentService commentService) {
-		super(sessionService, screenService, gridEntityService, activityService, CActivity.class, CActivitiesView.VIEW_NAME);
-		this.commentService = commentService;
->>>>>>> 304dcd34
 	}
 
 	public static String getStaticEntityColorCode() { return getStaticIconColorCode(); }
@@ -41,26 +33,14 @@
 
 	public static String getStaticIconFilename() { return COrder.getIconFilename(); }
 
+	private final CCommentService commentService;
+
 	public CPageSample(final CSessionService sessionService, final CGridEntityService gridEntityService, final CDetailSectionService screenService,
-			final CActivityService activityService) {
+			final CActivityService activityService, final CCommentService commentService) {
 		super(sessionService, screenService, gridEntityService, activityService, CActivity.class, CActivitiesView.VIEW_NAME);
+		this.commentService = commentService;
 	}
 
-	@Override
-	protected CActivity createNewEntity() {
-		CActivity newActivity = new CActivity();
-		// Set project if available
-		sessionService.getActiveProject().ifPresent(newActivity::setProject);
-		return newActivity;
-	}
-
-<<<<<<< HEAD
-	@Override
-	public String getEntityColorCode() { return getIconColorCode(); }
-
-	@Override
-	public String getIconFilename() { return CActivity.getIconFilename(); }
-=======
 	/** Configures the dependency checker for activities to prevent deletion when comments exist */
 	@Override
 	protected void configureCrudToolbar(tech.derbent.abstracts.components.CCrudToolbar<CActivity> toolbar) {
@@ -78,5 +58,18 @@
 			}
 		});
 	}
->>>>>>> 304dcd34
+
+	@Override
+	protected CActivity createNewEntity() {
+		CActivity newActivity = new CActivity();
+		// Set project if available
+		sessionService.getActiveProject().ifPresent(newActivity::setProject);
+		return newActivity;
+	}
+
+	@Override
+	public String getEntityColorCode() { return getIconColorCode(); }
+
+	@Override
+	public String getIconFilename() { return CActivity.getIconFilename(); }
 }