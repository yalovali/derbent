--- conflicted
+++ resolved
@@ -22,70 +22,7 @@
 @PermitAll // When security is enabled, allow all authenticated users
 public class CProjectsView extends CAbstractMDPage<CProject> {
 
-<<<<<<< HEAD
-    private static final long serialVersionUID = 1L;
-    private final String ENTITY_ID_FIELD = "project_id";
-    private final String ENTITY_ROUTE_TEMPLATE_EDIT = "projects/%s/edit";
 
-    public CProjectsView(final CProjectService entityService) {
-        super(CProject.class, entityService);
-        addClassNames("projects-view");
-        // createDetailsLayout();
-        LOGGER.info("CProjectsView initialized successfully");
-    }
-
-    @Override
-    protected void createDetailsLayout() {
-        LOGGER.info("Creating details layout for CProjectsView");
-        final Div detailsLayout = CEntityFormBuilder.buildForm(CProject.class, getBinder());
-        // Note: Buttons are now automatically added to the details tab by the parent class
-        getBaseDetailsLayout().add(detailsLayout);
-    }
-
-    @Override
-    protected Div createDetailsTabLeftContent() {
-        // Create custom tab content for projects view
-        final Div detailsTabLabel = new Div();
-        detailsTabLabel.setText("Project Information");
-        detailsTabLabel.setClassName("details-tab-label");
-        return detailsTabLabel;
-    }
-
-    @Override
-    protected void createGridForEntity() {
-        LOGGER.info("Creating grid for projects");
-        // property name must match the field name in CProject
-        grid.addColumn("name").setAutoWidth(true).setHeader("Name").setSortable(true);
-        // Note: Grid selection listener is handled by the base class CAbstractMDPage
-        // Removing duplicate listener that was causing conflicts with New/Delete buttons
-    }
-
-    @Override
-    protected String getEntityRouteIdField() {
-        return ENTITY_ID_FIELD;
-    }
-
-    @Override
-    protected String getEntityRouteTemplateEdit() {
-        return ENTITY_ROUTE_TEMPLATE_EDIT;
-    }
-
-    @Override
-    protected void initPage() {
-        // Initialize the page components and layout This method can be overridden to
-        // set up the view's components
-    }
-
-    @Override
-    protected CProject newEntity() {
-        return new CProject();
-    }
-
-    @Override
-    protected void setupToolbar() {
-        // TODO: Implement toolbar setup if needed
-    }
-=======
 	private static final long serialVersionUID = 1L;
 
 	private final String ENTITY_ID_FIELD = "project_id";
@@ -155,5 +92,4 @@
 	protected void setupToolbar() {
 		// TODO: Implement toolbar setup if needed
 	}
->>>>>>> 9e8bb0a1
 }