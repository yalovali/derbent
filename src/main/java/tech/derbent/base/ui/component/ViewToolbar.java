package tech.derbent.base.ui.component;

import java.util.List;

import org.slf4j.Logger;
import org.slf4j.LoggerFactory;
import org.springframework.security.core.userdetails.User;

import com.vaadin.flow.component.AttachEvent;
import com.vaadin.flow.component.Component;
import com.vaadin.flow.component.Composite;
import com.vaadin.flow.component.DetachEvent;
import com.vaadin.flow.component.applayout.DrawerToggle;
import com.vaadin.flow.component.avatar.Avatar;
import com.vaadin.flow.component.avatar.AvatarVariant;
import com.vaadin.flow.component.button.ButtonVariant;
import com.vaadin.flow.component.combobox.ComboBox;
import com.vaadin.flow.component.html.Div;
import com.vaadin.flow.component.html.H1;
import com.vaadin.flow.component.html.Header;
import com.vaadin.flow.component.html.Span;
import com.vaadin.flow.component.icon.Icon;
import com.vaadin.flow.component.icon.VaadinIcon;
import com.vaadin.flow.component.orderedlayout.HorizontalLayout;
import com.vaadin.flow.spring.security.AuthenticationContext;
import com.vaadin.flow.theme.lumo.LumoUtility.AlignItems;
import com.vaadin.flow.theme.lumo.LumoUtility.Display;
import com.vaadin.flow.theme.lumo.LumoUtility.FlexDirection;
import com.vaadin.flow.theme.lumo.LumoUtility.FontSize;
import com.vaadin.flow.theme.lumo.LumoUtility.FontWeight;
import com.vaadin.flow.theme.lumo.LumoUtility.Gap;
import com.vaadin.flow.theme.lumo.LumoUtility.IconSize;
import com.vaadin.flow.theme.lumo.LumoUtility.JustifyContent;
import com.vaadin.flow.theme.lumo.LumoUtility.Margin;

import tech.derbent.abstracts.interfaces.CProjectListChangeListener;
import tech.derbent.abstracts.views.CButton;
import tech.derbent.projects.domain.CProject;
import tech.derbent.session.service.LayoutService;
import tech.derbent.session.service.SessionService;
import tech.derbent.users.domain.CUser;

/* ViewToolbar.java
 *
 * This class defines a toolbar for views in the application, providing a
 * consistent header with a title and optional action components.
 *
 * It extends Composite to allow for easy composition of the toolbar's content.
 */
public final class ViewToolbar extends Composite<Header> implements CProjectListChangeListener {

    private static final long serialVersionUID = 1L;

    /*
     * just used to create a group of components with nice styling. Not related to a toolbar
     */
    public static Component group(final Component... components) {
        final var group = new Div(components);
        group.addClassNames(Display.FLEX, FlexDirection.COLUMN, AlignItems.STRETCH, Gap.SMALL,
                FlexDirection.Breakpoint.Medium.ROW, AlignItems.Breakpoint.Medium.CENTER);
        return group;
    }

    protected final Logger LOGGER = LoggerFactory.getLogger(getClass());
    private final H1 title;
    private final SessionService sessionService;
    private final LayoutService layoutService;
    private final AuthenticationContext authenticationContext;
    private ComboBox<CProject> projectComboBox;
    private CButton layoutToggleButton;
    private Avatar userAvatar;
    private Span usernameSpan;

    /**
     * Constructs a ViewToolbar with a title and optional components.
     * 
     * @param viewTitle
     *            The title of the view to be displayed in the toolbar.
     * @param sessionService
     *            The session service for managing project selection.
     * @param components
     *            Optional components to be added to the toolbar.
     */
    public ViewToolbar(final String viewTitle, final SessionService sessionService, final Component... components) {
        this(viewTitle, sessionService, null, null, components);
    }

    /**
     * Constructs a ViewToolbar with a title, services, and optional components.
     * 
     * @param viewTitle
     *            The title of the view to be displayed in the toolbar.
     * @param sessionService
     *            The session service for managing project selection.
     * @param layoutService
     *            The layout service for managing layout mode (optional).
     * @param authenticationContext
     *            The authentication context for user information (optional).
     * @param components
     *            Optional components to be added to the toolbar.
     */
    public ViewToolbar(final String viewTitle, final SessionService sessionService, 
                      final LayoutService layoutService, final AuthenticationContext authenticationContext,
                      final Component... components) {
        LOGGER.debug("Creating ViewToolbar for {}", viewTitle);
        this.sessionService = sessionService;
        this.layoutService = layoutService;
        this.authenticationContext = authenticationContext;
        
        addClassNames(Display.FLEX, FlexDirection.ROW, JustifyContent.BETWEEN, AlignItems.CENTER, Gap.MEDIUM);
        
        // Add separation line below the toolbar
        getContent().getStyle().set("border-bottom", "1px solid var(--lumo-contrast-20pct)");
        getContent().getStyle().set("padding", "var(--lumo-space-s) var(--lumo-space-m)");

        // this is a button that toggles the drawer in the app layout
        final var drawerToggle = new DrawerToggle();
        drawerToggle.addClassNames(Margin.NONE);
        
<<<<<<< HEAD
=======
        // Add Home button to navigate to dashboard
        final var homeButton = createHomeButton();
        
>>>>>>> 93c678b4
        title = new H1(viewTitle);
        title.addClassNames(FontSize.XLARGE, Margin.NONE, FontWeight.LIGHT);

        // Create project selection combobox
        createProjectComboBox();
        
        // Left side: toggle, home button, title, and project selector
        final var projectSelector = new Div(new Span("Active Project:"), projectComboBox);
        projectSelector.addClassNames(Display.FLEX, AlignItems.CENTER, Gap.SMALL);
        
        final var leftSide = new Div(drawerToggle, homeButton, title, projectSelector);
        leftSide.addClassNames(Display.FLEX, AlignItems.CENTER, Gap.MEDIUM);

        // Spacer to push user info and layout toggle to the right
        final var spacer = new Div();
        spacer.getStyle().set("flex-grow", "1");

        // Right side: user info and layout toggle
        final var rightSide = createRightSideComponents();

        // Add all components to the toolbar
        getContent().add(leftSide, spacer, rightSide);

        // add additional components if passed as a parameter
        if (components.length > 0) {
            // If there are additional components, add them before the spacer
            final var actions = new Div(components);
            actions.addClassNames(Display.FLEX, AlignItems.CENTER, Gap.SMALL);
            // Re-add components in the correct order
            getContent().removeAll();
            getContent().add(leftSide, actions, spacer, rightSide);
        }

        // Register for project list change notifications
        sessionService.addProjectListChangeListener(this);
    }

    /**
     * Override onAttach to ensure listener registration on component attach.
     */
    @Override
    protected void onAttach(final AttachEvent attachEvent) {
        super.onAttach(attachEvent);
        // Re-register in case it was missed during construction
        sessionService.addProjectListChangeListener(this);
    }

    /**
     * Override onDetach to clean up listener registration when component is detached.
     */
    @Override
    protected void onDetach(final DetachEvent detachEvent) {
        super.onDetach(detachEvent);
        // Unregister to prevent memory leaks
        sessionService.removeProjectListChangeListener(this);
    }

    /**
     * Creates the project selection ComboBox.
     */
    private void createProjectComboBox() {
        LOGGER.debug("Creating project ComboBox with sessionService: {}", 
                    sessionService != null ? sessionService.getClass().getSimpleName() : "null");
        
        if (sessionService == null) {
            LOGGER.error("SessionService is null, cannot create project ComboBox");
            return;
        }
        
        projectComboBox = new ComboBox<>();
        projectComboBox.setItemLabelGenerator(CProject::getName);
        projectComboBox.setPlaceholder("Select Project");
        projectComboBox.setWidth("200px");

        // Load available projects
        refreshProjectList();

        // Set current active project
        sessionService.getActiveProject().ifPresent(projectComboBox::setValue);

        // Handle project selection change
        projectComboBox.addValueChangeListener(event -> {
            final CProject selectedProject = event.getValue();
            if (selectedProject != null) {
                LOGGER.info("Project changed to: {}", selectedProject.getName());
                sessionService.setActiveProject(selectedProject);
            } else {
                LOGGER.debug("Project selection cleared");
            }
        });
    }

    /**
     * Creates the right side components containing user info and layout toggle.
     */
    private HorizontalLayout createRightSideComponents() {
        final var rightSide = new HorizontalLayout();
        rightSide.setSpacing(true);
        rightSide.setAlignItems(HorizontalLayout.Alignment.CENTER);

        // Create user info components
        createUserInfoComponents();
        
        // Create layout toggle button
        createLayoutToggleButton();
        
        // Add components to right side if they are available
        if (userAvatar != null && usernameSpan != null) {
            rightSide.add(userAvatar, usernameSpan);
        }
        
        if (layoutToggleButton != null) {
            rightSide.add(layoutToggleButton);
        }

        return rightSide;
    }

    /**
     * Creates user info components (avatar and username).
     */
    private void createUserInfoComponents() {
        LOGGER.debug("Creating user info components with authenticationContext: {}", 
                    authenticationContext != null ? "available" : "null");
        
        if (authenticationContext != null) {
            // Try to get user from session service first
            if (sessionService != null) {
                final var activeUser = sessionService.getActiveUser();
                if (activeUser.isPresent()) {
                    final CUser user = activeUser.get();
                    final String username = user.getName() != null && !user.getName().trim().isEmpty() 
                        ? user.getName() 
                        : user.getLogin();
                    if (username != null && !username.trim().isEmpty()) {
                        createUserComponents(username);
                        return;
                    }
                }
            }
            
            // Fallback to authentication context
            final var authenticatedUser = authenticationContext.getAuthenticatedUser(User.class);
            if (authenticatedUser.isPresent()) {
                final String username = authenticatedUser.get().getUsername();
                if (username != null && !username.trim().isEmpty()) {
                    createUserComponents(username);
                } else {
                    LOGGER.warn("Authenticated user has null or empty username");
                }
            } else {
                LOGGER.debug("No authenticated user found in authentication context");
            }
        } else {
            LOGGER.debug("AuthenticationContext is null, user info components will not be created");
        }
    }

    /**
     * Creates user avatar and username components.
     */
    private void createUserComponents(final String username) {
        LOGGER.debug("Creating user components for username: {}", username);
        
        if (username == null || username.trim().isEmpty()) {
            LOGGER.warn("Cannot create user components - username is null or empty");
            return;
        }
        
        // Create simple avatar without icon
        userAvatar = new Avatar();
        userAvatar.setName(username);
        userAvatar.setAbbreviation(username.length() > 0 ? username.substring(0, 1).toUpperCase() : "U");
        userAvatar.addThemeVariants(AvatarVariant.LUMO_XSMALL);
        userAvatar.setColorIndex(3);
        userAvatar.getElement().setAttribute("title", "User: " + username);

        // Create username span without icon
        usernameSpan = new Span(username);
        usernameSpan.addClassNames(FontWeight.MEDIUM);
        usernameSpan.getStyle().set("color", "var(--lumo-secondary-text-color)");
        
        LOGGER.debug("User components created successfully for: {}", username);
    }

    /**
     * Creates the layout toggle button.
     */
    private void createLayoutToggleButton() {
        LOGGER.debug("Creating layout toggle button with layoutService: {}", 
                    layoutService != null ? layoutService.getClass().getSimpleName() : "null");
        
        if (layoutService != null) {
            layoutToggleButton = new CButton();
            layoutToggleButton.addThemeVariants(ButtonVariant.LUMO_TERTIARY, ButtonVariant.LUMO_ICON);
            layoutToggleButton.getElement().setAttribute("title", "Toggle Layout Mode");
            
            // Set initial icon based on current layout mode
            updateLayoutToggleIcon();
            
            // Handle layout toggle
            layoutToggleButton.addClickListener(event -> {
                LOGGER.info("Layout toggle button clicked");
                if (layoutService != null) {
                    final LayoutService.LayoutMode oldMode = layoutService.getCurrentLayoutMode();
                    layoutService.toggleLayoutMode();
                    final LayoutService.LayoutMode newMode = layoutService.getCurrentLayoutMode();
                    
                    LOGGER.info("Layout toggled from {} to {}", oldMode, newMode);
                    updateLayoutToggleIcon();
                    
                    // Force UI update
                    final var ui = getUI();
                    if (ui.isPresent()) {
                        ui.get().access(() -> {
                            LOGGER.debug("Forcing UI update after layout toggle");
                            ui.get().push();
                        });
                    }
                } else {
                    LOGGER.warn("LayoutService is null, cannot toggle layout mode");
                }
            });
        } else {
            LOGGER.debug("LayoutService is null, layout toggle button will not be created");
        }
    }

    /**
     * Creates the home button that navigates to the dashboard.
     * 
     * @return the home button
     */
    private CButton createHomeButton() {
        LOGGER.debug("Creating home button for dashboard navigation");
        
        final Icon homeIcon = VaadinIcon.HOME.create();
        homeIcon.addClassNames(IconSize.MEDIUM);
        
        final CButton homeButton = new CButton(homeIcon);
        homeButton.addThemeVariants(ButtonVariant.LUMO_TERTIARY, ButtonVariant.LUMO_ICON);
        homeButton.getElement().setAttribute("title", "Go to Dashboard");
        homeButton.addClassNames(Margin.NONE);
        
        // Handle home button click - navigate to dashboard
        homeButton.addClickListener(event -> {
            LOGGER.info("Home button clicked, navigating to dashboard");
            com.vaadin.flow.component.UI.getCurrent().navigate("home");
        });
        
        return homeButton;
    }

    /**
     * Updates the layout toggle button icon based on current layout mode.
     */
    private void updateLayoutToggleIcon() {
        LOGGER.debug("Updating layout toggle icon with layoutToggleButton: {}, layoutService: {}", 
                    layoutToggleButton != null ? "available" : "null",
                    layoutService != null ? "available" : "null");
        
        if (layoutToggleButton != null && layoutService != null) {
            final LayoutService.LayoutMode currentMode = layoutService.getCurrentLayoutMode();
            if (currentMode == null) {
                LOGGER.warn("Current layout mode is null, using default VERTICAL");
                return;
            }
            
            final Icon icon = currentMode == LayoutService.LayoutMode.HORIZONTAL 
                ? VaadinIcon.GRID_H.create() 
                : VaadinIcon.GRID_V.create();
            
            layoutToggleButton.setIcon(icon);
            layoutToggleButton.getElement().setAttribute("title", 
                "Current: " + currentMode + " - Click to toggle");
            
            LOGGER.debug("Layout toggle icon updated to: {}", currentMode);
        } else {
            LOGGER.debug("Cannot update layout toggle icon - button or service is null");
        }
    }

    /**
     * Called when the project list changes. Refreshes the ComboBox items.
     */
    @Override
    public void onProjectListChanged() {
        LOGGER.debug("Project list changed, refreshing ComboBox");
        refreshProjectList();
    }

    /**
     * Refreshes the project list in the ComboBox.
     */
    public void refreshProjectList() {
        LOGGER.debug("Refreshing project list with sessionService: {}, projectComboBox: {}", 
                    sessionService != null ? "available" : "null",
                    projectComboBox != null ? "available" : "null");
        
        if (sessionService != null && projectComboBox != null) {
            try {
                final List<CProject> projects = sessionService.getAvailableProjects();
                if (projects == null) {
                    LOGGER.warn("SessionService returned null project list");
                    return;
                }
                
                projectComboBox.setItems(projects);
                LOGGER.debug("Project list refreshed with {} projects", projects.size());

                // If no project is selected but projects are available, select the first one
                if (projectComboBox.getValue() == null && !projects.isEmpty()) {
                    projectComboBox.setValue(projects.get(0));
                    LOGGER.debug("Auto-selected first project: {}", projects.get(0).getName());
                }
            } catch (final Exception e) {
                LOGGER.error("Error refreshing project list", e);
            }
        } else {
            LOGGER.debug("Cannot refresh project list - sessionService or projectComboBox is null");
        }
    }

    public void setPageTitle(final String title) {
        LOGGER.debug("Setting page title to: {}", title);
        if (title == null || title.trim().isEmpty()) {
            LOGGER.warn("Cannot set page title - title is null or empty");
            return;
        }
        this.title.setText(title);
    }
}<|MERGE_RESOLUTION|>--- conflicted
+++ resolved
@@ -117,12 +117,9 @@
         final var drawerToggle = new DrawerToggle();
         drawerToggle.addClassNames(Margin.NONE);
         
-<<<<<<< HEAD
-=======
         // Add Home button to navigate to dashboard
         final var homeButton = createHomeButton();
-        
->>>>>>> 93c678b4
+
         title = new H1(viewTitle);
         title.addClassNames(FontSize.XLARGE, Margin.NONE, FontWeight.LIGHT);
 
