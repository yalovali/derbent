package tech.derbent.base.ui.component;

import java.util.List;

import org.slf4j.Logger;
import org.slf4j.LoggerFactory;
import org.springframework.security.core.userdetails.User;

import com.vaadin.flow.component.AttachEvent;
import com.vaadin.flow.component.Component;
import com.vaadin.flow.component.Composite;
import com.vaadin.flow.component.DetachEvent;
import com.vaadin.flow.component.applayout.DrawerToggle;
import com.vaadin.flow.component.avatar.Avatar;
import com.vaadin.flow.component.avatar.AvatarVariant;
import com.vaadin.flow.component.button.ButtonVariant;
import com.vaadin.flow.component.combobox.ComboBox;
import com.vaadin.flow.component.html.Div;
import com.vaadin.flow.component.html.H1;
import com.vaadin.flow.component.html.Header;
import com.vaadin.flow.component.html.Span;
import com.vaadin.flow.component.icon.Icon;
import com.vaadin.flow.component.icon.VaadinIcon;
import com.vaadin.flow.component.orderedlayout.HorizontalLayout;
import com.vaadin.flow.spring.security.AuthenticationContext;
import com.vaadin.flow.theme.lumo.LumoUtility.AlignItems;
import com.vaadin.flow.theme.lumo.LumoUtility.Display;
import com.vaadin.flow.theme.lumo.LumoUtility.FlexDirection;
import com.vaadin.flow.theme.lumo.LumoUtility.FontSize;
import com.vaadin.flow.theme.lumo.LumoUtility.FontWeight;
import com.vaadin.flow.theme.lumo.LumoUtility.Gap;
import com.vaadin.flow.theme.lumo.LumoUtility.JustifyContent;
import com.vaadin.flow.theme.lumo.LumoUtility.Margin;

import tech.derbent.abstracts.interfaces.CProjectListChangeListener;
import tech.derbent.abstracts.views.CButton;
import tech.derbent.projects.domain.CProject;
import tech.derbent.session.service.LayoutService;
import tech.derbent.session.service.SessionService;
import tech.derbent.users.domain.CUser;

/* ViewToolbar.java
 *
 * This class defines a toolbar for views in the application, providing a
 * consistent header with a title and optional action components.
 *
 * It extends Composite to allow for easy composition of the toolbar's content.
 */
<<<<<<< HEAD
public final class ViewToolbar extends Composite<Header> implements CProjectListChangeListener {

    private static final long serialVersionUID = 1L;

    /*
     * just used to create a group of components with nice styling. Not related to a toolbar
     */
    public static Component group(final Component... components) {
        final var group = new Div(components);
        group.addClassNames(Display.FLEX, FlexDirection.COLUMN, AlignItems.STRETCH, Gap.SMALL,
                FlexDirection.Breakpoint.Medium.ROW, AlignItems.Breakpoint.Medium.CENTER);
        return group;
    }

    protected final Logger LOGGER = LoggerFactory.getLogger(getClass());
    private final H1 title;
    private final SessionService sessionService;
    private final LayoutService layoutService;
    private final AuthenticationContext authenticationContext;
    private ComboBox<CProject> projectComboBox;
    private CButton layoutToggleButton;
    private Avatar userAvatar;
    private Span usernameSpan;

    /**
     * Constructs a ViewToolbar with a title and optional components.
     * 
     * @param viewTitle
     *            The title of the view to be displayed in the toolbar.
     * @param sessionService
     *            The session service for managing project selection.
     * @param components
     *            Optional components to be added to the toolbar.
     */
    public ViewToolbar(final String viewTitle, final SessionService sessionService, final Component... components) {
        this(viewTitle, sessionService, null, null, components);
    }

    /**
     * Constructs a ViewToolbar with a title, services, and optional components.
     * 
     * @param viewTitle
     *            The title of the view to be displayed in the toolbar.
     * @param sessionService
     *            The session service for managing project selection.
     * @param layoutService
     *            The layout service for managing layout mode (optional).
     * @param authenticationContext
     *            The authentication context for user information (optional).
     * @param components
     *            Optional components to be added to the toolbar.
     */
    public ViewToolbar(final String viewTitle, final SessionService sessionService, 
                      final LayoutService layoutService, final AuthenticationContext authenticationContext,
                      final Component... components) {
        LOGGER.debug("Creating ViewToolbar for {}", viewTitle);
        this.sessionService = sessionService;
        this.layoutService = layoutService;
        this.authenticationContext = authenticationContext;
        
        addClassNames(Display.FLEX, FlexDirection.ROW, JustifyContent.BETWEEN, AlignItems.CENTER, Gap.MEDIUM);
        
        // Add separation line below the toolbar
        getContent().getStyle().set("border-bottom", "1px solid var(--lumo-contrast-20pct)");
        getContent().getStyle().set("padding", "var(--lumo-space-s) var(--lumo-space-m)");

        // this is a button that toggles the drawer in the app layout
        final var drawerToggle = new DrawerToggle();
        drawerToggle.addClassNames(Margin.NONE);
        title = new H1(viewTitle);
        title.addClassNames(FontSize.XLARGE, Margin.NONE, FontWeight.LIGHT);

        // Create project selection combobox
        createProjectComboBox();
        
        // Left side: toggle, title, and project selector
        final var projectSelector = new Div(new Span("Active Project:"), projectComboBox);
        projectSelector.addClassNames(Display.FLEX, AlignItems.CENTER, Gap.SMALL);
        
        final var leftSide = new Div(drawerToggle, title, projectSelector);
        leftSide.addClassNames(Display.FLEX, AlignItems.CENTER, Gap.MEDIUM);

        // Spacer to push user info and layout toggle to the right
        final var spacer = new Div();
        spacer.getStyle().set("flex-grow", "1");

        // Right side: user info and layout toggle
        final var rightSide = createRightSideComponents();

        // Add all components to the toolbar
        getContent().add(leftSide, spacer, rightSide);

        // add additional components if passed as a parameter
        if (components.length > 0) {
            // If there are additional components, add them before the spacer
            final var actions = new Div(components);
            actions.addClassNames(Display.FLEX, AlignItems.CENTER, Gap.SMALL);
            // Re-add components in the correct order
            getContent().removeAll();
            getContent().add(leftSide, actions, spacer, rightSide);
        }

        // Register for project list change notifications
        sessionService.addProjectListChangeListener(this);
    }

    /**
     * Override onAttach to ensure listener registration on component attach.
     */
    @Override
    protected void onAttach(final AttachEvent attachEvent) {
        super.onAttach(attachEvent);
        // Re-register in case it was missed during construction
        sessionService.addProjectListChangeListener(this);
    }

    /**
     * Override onDetach to clean up listener registration when component is detached.
     */
    @Override
    protected void onDetach(final DetachEvent detachEvent) {
        super.onDetach(detachEvent);
        // Unregister to prevent memory leaks
        sessionService.removeProjectListChangeListener(this);
    }

    /**
     * Creates the project selection ComboBox.
     */
    private void createProjectComboBox() {
        LOGGER.debug("Creating project ComboBox with sessionService: {}", 
                    sessionService != null ? sessionService.getClass().getSimpleName() : "null");
        
        if (sessionService == null) {
            LOGGER.error("SessionService is null, cannot create project ComboBox");
            return;
        }
        
        projectComboBox = new ComboBox<>();
        projectComboBox.setItemLabelGenerator(CProject::getName);
        projectComboBox.setPlaceholder("Select Project");
        projectComboBox.setWidth("200px");

        // Load available projects
        refreshProjectList();

        // Set current active project
        sessionService.getActiveProject().ifPresent(projectComboBox::setValue);

        // Handle project selection change
        projectComboBox.addValueChangeListener(event -> {
            final CProject selectedProject = event.getValue();
            if (selectedProject != null) {
                LOGGER.info("Project changed to: {}", selectedProject.getName());
                sessionService.setActiveProject(selectedProject);
            } else {
                LOGGER.debug("Project selection cleared");
            }
        });
    }

    /**
     * Creates the right side components containing user info and layout toggle.
     */
    private HorizontalLayout createRightSideComponents() {
        final var rightSide = new HorizontalLayout();
        rightSide.setSpacing(true);
        rightSide.setAlignItems(HorizontalLayout.Alignment.CENTER);

        // Create user info components
        createUserInfoComponents();
        
        // Create layout toggle button
        createLayoutToggleButton();
        
        // Add components to right side if they are available
        if (userAvatar != null && usernameSpan != null) {
            rightSide.add(userAvatar, usernameSpan);
        }
        
        if (layoutToggleButton != null) {
            rightSide.add(layoutToggleButton);
        }

        return rightSide;
    }

    /**
     * Creates user info components (avatar and username).
     */
    private void createUserInfoComponents() {
        LOGGER.debug("Creating user info components with authenticationContext: {}", 
                    authenticationContext != null ? "available" : "null");
        
        if (authenticationContext != null) {
            // Try to get user from session service first
            if (sessionService != null) {
                final var activeUser = sessionService.getActiveUser();
                if (activeUser.isPresent()) {
                    final CUser user = activeUser.get();
                    final String username = user.getName() != null && !user.getName().trim().isEmpty() 
                        ? user.getName() 
                        : user.getLogin();
                    if (username != null && !username.trim().isEmpty()) {
                        createUserComponents(username);
                        return;
                    }
                }
            }
            
            // Fallback to authentication context
            final var authenticatedUser = authenticationContext.getAuthenticatedUser(User.class);
            if (authenticatedUser.isPresent()) {
                final String username = authenticatedUser.get().getUsername();
                if (username != null && !username.trim().isEmpty()) {
                    createUserComponents(username);
                } else {
                    LOGGER.warn("Authenticated user has null or empty username");
                }
            } else {
                LOGGER.debug("No authenticated user found in authentication context");
            }
        } else {
            LOGGER.debug("AuthenticationContext is null, user info components will not be created");
        }
    }

    /**
     * Creates user avatar and username components.
     */
    private void createUserComponents(final String username) {
        LOGGER.debug("Creating user components for username: {}", username);
        
        if (username == null || username.trim().isEmpty()) {
            LOGGER.warn("Cannot create user components - username is null or empty");
            return;
        }
        
        // Create simple avatar without icon
        userAvatar = new Avatar();
        userAvatar.setName(username);
        userAvatar.setAbbreviation(username.length() > 0 ? username.substring(0, 1).toUpperCase() : "U");
        userAvatar.addThemeVariants(AvatarVariant.LUMO_XSMALL);
        userAvatar.setColorIndex(3);
        userAvatar.getElement().setAttribute("title", "User: " + username);

        // Create username span without icon
        usernameSpan = new Span(username);
        usernameSpan.addClassNames(FontWeight.MEDIUM);
        usernameSpan.getStyle().set("color", "var(--lumo-secondary-text-color)");
        
        LOGGER.debug("User components created successfully for: {}", username);
    }

    /**
     * Creates the layout toggle button.
     */
    private void createLayoutToggleButton() {
        LOGGER.debug("Creating layout toggle button with layoutService: {}", 
                    layoutService != null ? layoutService.getClass().getSimpleName() : "null");
        
        if (layoutService != null) {
            layoutToggleButton = new CButton();
            layoutToggleButton.addThemeVariants(ButtonVariant.LUMO_TERTIARY, ButtonVariant.LUMO_ICON);
            layoutToggleButton.getElement().setAttribute("title", "Toggle Layout Mode");
            
            // Set initial icon based on current layout mode
            updateLayoutToggleIcon();
            
            // Handle layout toggle
            layoutToggleButton.addClickListener(event -> {
                LOGGER.info("Layout toggle button clicked");
                if (layoutService != null) {
                    final LayoutService.LayoutMode oldMode = layoutService.getCurrentLayoutMode();
                    layoutService.toggleLayoutMode();
                    final LayoutService.LayoutMode newMode = layoutService.getCurrentLayoutMode();
                    
                    LOGGER.info("Layout toggled from {} to {}", oldMode, newMode);
                    updateLayoutToggleIcon();
                    
                    // Force UI update
                    final var ui = getUI();
                    if (ui.isPresent()) {
                        ui.get().access(() -> {
                            LOGGER.debug("Forcing UI update after layout toggle");
                            ui.get().push();
                        });
                    }
                } else {
                    LOGGER.warn("LayoutService is null, cannot toggle layout mode");
                }
            });
        } else {
            LOGGER.debug("LayoutService is null, layout toggle button will not be created");
        }
    }

    /**
     * Updates the layout toggle button icon based on current layout mode.
     */
    private void updateLayoutToggleIcon() {
        LOGGER.debug("Updating layout toggle icon with layoutToggleButton: {}, layoutService: {}", 
                    layoutToggleButton != null ? "available" : "null",
                    layoutService != null ? "available" : "null");
        
        if (layoutToggleButton != null && layoutService != null) {
            final LayoutService.LayoutMode currentMode = layoutService.getCurrentLayoutMode();
            if (currentMode == null) {
                LOGGER.warn("Current layout mode is null, using default VERTICAL");
                return;
            }
            
            final Icon icon = currentMode == LayoutService.LayoutMode.HORIZONTAL 
                ? VaadinIcon.GRID_H.create() 
                : VaadinIcon.GRID_V.create();
            
            layoutToggleButton.setIcon(icon);
            layoutToggleButton.getElement().setAttribute("title", 
                "Current: " + currentMode + " - Click to toggle");
            
            LOGGER.debug("Layout toggle icon updated to: {}", currentMode);
        } else {
            LOGGER.debug("Cannot update layout toggle icon - button or service is null");
        }
    }

    /**
     * Called when the project list changes. Refreshes the ComboBox items.
     */
    @Override
    public void onProjectListChanged() {
        LOGGER.debug("Project list changed, refreshing ComboBox");
        refreshProjectList();
    }

    /**
     * Refreshes the project list in the ComboBox.
     */
    public void refreshProjectList() {
        LOGGER.debug("Refreshing project list with sessionService: {}, projectComboBox: {}", 
                    sessionService != null ? "available" : "null",
                    projectComboBox != null ? "available" : "null");
        
        if (sessionService != null && projectComboBox != null) {
            try {
                final List<CProject> projects = sessionService.getAvailableProjects();
                if (projects == null) {
                    LOGGER.warn("SessionService returned null project list");
                    return;
                }
                
                projectComboBox.setItems(projects);
                LOGGER.debug("Project list refreshed with {} projects", projects.size());

                // If no project is selected but projects are available, select the first one
                if (projectComboBox.getValue() == null && !projects.isEmpty()) {
                    projectComboBox.setValue(projects.get(0));
                    LOGGER.debug("Auto-selected first project: {}", projects.get(0).getName());
                }
            } catch (final Exception e) {
                LOGGER.error("Error refreshing project list", e);
            }
        } else {
            LOGGER.debug("Cannot refresh project list - sessionService or projectComboBox is null");
        }
    }

    public void setPageTitle(final String title) {
        LOGGER.debug("Setting page title to: {}", title);
        if (title == null || title.trim().isEmpty()) {
            LOGGER.warn("Cannot set page title - title is null or empty");
            return;
        }
        this.title.setText(title);
    }
=======
public final class ViewToolbar extends Composite<Header>
	implements CProjectListChangeListener {

	private static final long serialVersionUID = 1L;

	/*
	 * just used to create a group of components with nice styling. Not related to a
	 * toolbar
	 */
	public static Component group(final Component... components) {
		final var group = new Div(components);
		group.addClassNames(Display.FLEX, FlexDirection.COLUMN, AlignItems.STRETCH,
			Gap.SMALL, FlexDirection.Breakpoint.Medium.ROW,
			AlignItems.Breakpoint.Medium.CENTER);
		return group;
	}

	protected final Logger LOGGER = LoggerFactory.getLogger(getClass());
	private final H1 title;
	private final SessionService sessionService;
	private final LayoutService layoutService;
	private final AuthenticationContext authenticationContext;
	private ComboBox<CProject> projectComboBox;
	private CButton layoutToggleButton;
	private Avatar userAvatar;
	private Span usernameSpan;

	/**
	 * Constructs a ViewToolbar with a title and optional components.
	 * @param viewTitle      The title of the view to be displayed in the toolbar.
	 * @param sessionService The session service for managing project selection.
	 * @param components     Optional components to be added to the toolbar.
	 */
	public ViewToolbar(final String viewTitle, final SessionService sessionService,
		final Component... components) {
		this(viewTitle, sessionService, null, null, components);
	}

	/**
	 * Constructs a ViewToolbar with a title, services, and optional components.
	 * @param viewTitle             The title of the view to be displayed in the toolbar.
	 * @param sessionService        The session service for managing project selection.
	 * @param layoutService         The layout service for managing layout mode
	 *                              (optional).
	 * @param authenticationContext The authentication context for user information
	 *                              (optional).
	 * @param components            Optional components to be added to the toolbar.
	 */
	public ViewToolbar(final String viewTitle, final SessionService sessionService,
		final LayoutService layoutService,
		final AuthenticationContext authenticationContext,
		final Component... components) {
		LOGGER.debug("Creating ViewToolbar for {}", viewTitle);
		this.sessionService = sessionService;
		this.layoutService = layoutService;
		this.authenticationContext = authenticationContext;
		addClassNames(Display.FLEX, FlexDirection.ROW, JustifyContent.BETWEEN,
			AlignItems.CENTER, Gap.MEDIUM);
		// Add separation line below the toolbar
		setClassName("view-toolbar");
		// getContent().getStyle().set("border-bottom","1px solid
		// var(--lumo-contrast-20pct)"); getContent().getStyle().set("padding",
		// "var(--lumo-space-s) var(--lumo-space-m)"); this is a button that toggles the
		// drawer in the app layout
		final var drawerToggle = new DrawerToggle();
		drawerToggle.addClassNames(Margin.NONE);
		title = new H1(viewTitle);
		title.addClassNames(FontSize.XLARGE, Margin.NONE, FontWeight.LIGHT);
		// Left side: toggle and title
		final var leftSide = new Div(drawerToggle, title);
		leftSide.addClassNames(Display.FLEX, AlignItems.CENTER, Gap.SMALL);
		// Create project selection combobox
		createProjectComboBox();
		// Middle: project selector
		final var projectSelector = new Div(new Span("Active Project:"), projectComboBox);
		projectSelector.addClassNames(Display.FLEX, AlignItems.CENTER, Gap.SMALL);
		// Spacer to push user info and layout toggle to the right
		final var spacer = new Div();
		spacer.getStyle().set("flex-grow", "1");
		// Right side: user info and layout toggle
		final var rightSide = createRightSideComponents();
		// Add all components to the toolbar
		getContent().add(leftSide, projectSelector, spacer, rightSide);
		// add additional components if passed as a parameter
		if (components.length > 0) {
			// If there are additional components, add them between project selector and
			// right side
			final var actions = new Div(components);
			actions.addClassNames(Display.FLEX, AlignItems.CENTER, Gap.SMALL);
			getContent().add(actions);
		}
		// Register for project list change notifications
		sessionService.addProjectListChangeListener(this);
	}

	/**
	 * Creates the layout toggle button.
	 */
	private void createLayoutToggleButton() {
		LOGGER.debug("Creating layout toggle button with layoutService: {}",
			layoutService != null ? layoutService.getClass().getSimpleName() : "null");
		if (layoutService != null) {
			layoutToggleButton = new CButton();
			layoutToggleButton.addThemeVariants(ButtonVariant.LUMO_TERTIARY,
				ButtonVariant.LUMO_ICON);
			layoutToggleButton.getElement().setAttribute("title", "Toggle Layout Mode");
			// Set initial icon based on current layout mode
			updateLayoutToggleIcon();
			// Handle layout toggle
			layoutToggleButton.addClickListener(event -> {
				LOGGER.info("Layout toggle button clicked");
				if (layoutService != null) {
					final LayoutService.LayoutMode oldMode =
						layoutService.getCurrentLayoutMode();
					layoutService.toggleLayoutMode();
					final LayoutService.LayoutMode newMode =
						layoutService.getCurrentLayoutMode();
					LOGGER.info("Layout toggled from {} to {}", oldMode, newMode);
					updateLayoutToggleIcon();
					// Force UI update
					final var ui = getUI();
					if (ui.isPresent()) {
						ui.get().access(() -> {
							LOGGER.debug("Forcing UI update after layout toggle");
							ui.get().push();
						});
					}
				}
				else {
					LOGGER.warn("LayoutService is null, cannot toggle layout mode");
				}
			});
		}
		else {
			LOGGER
				.debug("LayoutService is null, layout toggle button will not be created");
		}
	}

	/**
	 * Creates the project selection ComboBox.
	 */
	private void createProjectComboBox() {
		LOGGER.debug("Creating project ComboBox with sessionService: {}",
			sessionService != null ? sessionService.getClass().getSimpleName() : "null");
		if (sessionService == null) {
			LOGGER.error("SessionService is null, cannot create project ComboBox");
			return;
		}
		projectComboBox = new ComboBox<>();
		projectComboBox.setItemLabelGenerator(CProject::getName);
		projectComboBox.setPlaceholder("Select Project");
		projectComboBox.setWidth("200px");
		// Load available projects
		refreshProjectList();
		// Set current active project
		sessionService.getActiveProject().ifPresent(projectComboBox::setValue);
		// Handle project selection change
		projectComboBox.addValueChangeListener(event -> {
			final CProject selectedProject = event.getValue();
			if (selectedProject != null) {
				LOGGER.info("Project changed to: {}", selectedProject.getName());
				sessionService.setActiveProject(selectedProject);
			}
			else {
				LOGGER.debug("Project selection cleared");
			}
		});
	}

	/**
	 * Creates the right side components containing user info and layout toggle.
	 */
	private Div createRightSideComponents() {
		final var rightSide = new Div();
		rightSide.addClassNames(Display.FLEX, AlignItems.CENTER, Gap.SMALL);
		// Create user info components
		createUserInfoComponents();
		// Create layout toggle button
		createLayoutToggleButton();
		// Add components to right side if they are available
		if ((userAvatar != null) && (usernameSpan != null)) {
			rightSide.add(userAvatar, usernameSpan);
		}
		if (layoutToggleButton != null) {
			rightSide.add(layoutToggleButton);
		}
		return rightSide;
	}

	/**
	 * Creates user avatar and username components.
	 */
	private void createUserComponents(final String username) {
		LOGGER.debug("Creating user components for username: {}", username);
		if ((username == null) || username.trim().isEmpty()) {
			LOGGER.warn("Cannot create user components - username is null or empty");
			return;
		}
		// Create simple avatar without icon
		userAvatar = new Avatar();
		userAvatar.setName(username);
		userAvatar.setAbbreviation(
			username.length() > 0 ? username.substring(0, 1).toUpperCase() : "U");
		userAvatar.addThemeVariants(AvatarVariant.LUMO_XSMALL);
		userAvatar.setColorIndex(3);
		userAvatar.getElement().setAttribute("title", "User: " + username);
		// Create username span without icon
		usernameSpan = new Span(username);
		usernameSpan.addClassNames(FontWeight.MEDIUM);
		usernameSpan.getStyle().set("color", "var(--lumo-secondary-text-color)");
		LOGGER.debug("User components created successfully for: {}", username);
	}

	/**
	 * Creates user info components (avatar and username).
	 */
	private void createUserInfoComponents() {
		LOGGER.debug("Creating user info components with authenticationContext: {}",
			authenticationContext != null ? "available" : "null");
		if (authenticationContext != null) {
			// Try to get user from session service first
			if (sessionService != null) {
				final var activeUser = sessionService.getActiveUser();
				if (activeUser.isPresent()) {
					final CUser user = activeUser.get();
					final String username =
						(user.getName() != null) && !user.getName().trim().isEmpty()
							? user.getName() : user.getLogin();
					if ((username != null) && !username.trim().isEmpty()) {
						createUserComponents(username);
						return;
					}
				}
			}
			// Fallback to authentication context
			final var authenticatedUser =
				authenticationContext.getAuthenticatedUser(User.class);
			if (authenticatedUser.isPresent()) {
				final String username = authenticatedUser.get().getUsername();
				if ((username != null) && !username.trim().isEmpty()) {
					createUserComponents(username);
				}
				else {
					LOGGER.warn("Authenticated user has null or empty username");
				}
			}
			else {
				LOGGER.debug("No authenticated user found in authentication context");
			}
		}
		else {
			LOGGER.debug(
				"AuthenticationContext is null, user info components will not be created");
		}
	}

	/**
	 * Override onAttach to ensure listener registration on component attach.
	 */
	@Override
	protected void onAttach(final AttachEvent attachEvent) {
		super.onAttach(attachEvent);
		// Re-register in case it was missed during construction
		sessionService.addProjectListChangeListener(this);
	}

	/**
	 * Override onDetach to clean up listener registration when component is detached.
	 */
	@Override
	protected void onDetach(final DetachEvent detachEvent) {
		super.onDetach(detachEvent);
		// Unregister to prevent memory leaks
		sessionService.removeProjectListChangeListener(this);
	}

	/**
	 * Called when the project list changes. Refreshes the ComboBox items.
	 */
	@Override
	public void onProjectListChanged() {
		LOGGER.debug("Project list changed, refreshing ComboBox");
		refreshProjectList();
	}

	/**
	 * Refreshes the project list in the ComboBox.
	 */
	public void refreshProjectList() {
		LOGGER.debug(
			"Refreshing project list with sessionService: {}, projectComboBox: {}",
			sessionService != null ? "available" : "null",
			projectComboBox != null ? "available" : "null");
		if ((sessionService != null) && (projectComboBox != null)) {
			try {
				final List<CProject> projects = sessionService.getAvailableProjects();
				if (projects == null) {
					LOGGER.warn("SessionService returned null project list");
					return;
				}
				projectComboBox.setItems(projects);
				LOGGER.debug("Project list refreshed with {} projects", projects.size());
				// If no project is selected but projects are available, select the first
				// one
				if ((projectComboBox.getValue() == null) && !projects.isEmpty()) {
					projectComboBox.setValue(projects.get(0));
					LOGGER.debug("Auto-selected first project: {}",
						projects.get(0).getName());
				}
			} catch (final Exception e) {
				LOGGER.error("Error refreshing project list", e);
			}
		}
		else {
			LOGGER.debug(
				"Cannot refresh project list - sessionService or projectComboBox is null");
		}
	}

	public void setPageTitle(final String title) {
		LOGGER.debug("Setting page title to: {}", title);
		if ((title == null) || title.trim().isEmpty()) {
			LOGGER.warn("Cannot set page title - title is null or empty");
			return;
		}
		this.title.setText(title);
	}

	/**
	 * Updates the layout toggle button icon based on current layout mode.
	 */
	private void updateLayoutToggleIcon() {
		LOGGER.debug(
			"Updating layout toggle icon with layoutToggleButton: {}, layoutService: {}",
			layoutToggleButton != null ? "available" : "null",
			layoutService != null ? "available" : "null");
		if ((layoutToggleButton != null) && (layoutService != null)) {
			final LayoutService.LayoutMode currentMode =
				layoutService.getCurrentLayoutMode();
			if (currentMode == null) {
				LOGGER.warn("Current layout mode is null, using default VERTICAL");
				return;
			}
			final Icon icon = currentMode == LayoutService.LayoutMode.HORIZONTAL
				? VaadinIcon.GRID_H.create() : VaadinIcon.GRID_V.create();
			layoutToggleButton.setIcon(icon);
			layoutToggleButton.getElement().setAttribute("title",
				"Current: " + currentMode + " - Click to toggle");
			LOGGER.debug("Layout toggle icon updated to: {}", currentMode);
		}
		else {
			LOGGER.debug("Cannot update layout toggle icon - button or service is null");
		}
	}
>>>>>>> 0cb9751d
}<|MERGE_RESOLUTION|>--- conflicted
+++ resolved
@@ -46,7 +46,6 @@
  *
  * It extends Composite to allow for easy composition of the toolbar's content.
  */
-<<<<<<< HEAD
 public final class ViewToolbar extends Composite<Header> implements CProjectListChangeListener {
 
     private static final long serialVersionUID = 1L;
@@ -422,361 +421,4 @@
         }
         this.title.setText(title);
     }
-=======
-public final class ViewToolbar extends Composite<Header>
-	implements CProjectListChangeListener {
-
-	private static final long serialVersionUID = 1L;
-
-	/*
-	 * just used to create a group of components with nice styling. Not related to a
-	 * toolbar
-	 */
-	public static Component group(final Component... components) {
-		final var group = new Div(components);
-		group.addClassNames(Display.FLEX, FlexDirection.COLUMN, AlignItems.STRETCH,
-			Gap.SMALL, FlexDirection.Breakpoint.Medium.ROW,
-			AlignItems.Breakpoint.Medium.CENTER);
-		return group;
-	}
-
-	protected final Logger LOGGER = LoggerFactory.getLogger(getClass());
-	private final H1 title;
-	private final SessionService sessionService;
-	private final LayoutService layoutService;
-	private final AuthenticationContext authenticationContext;
-	private ComboBox<CProject> projectComboBox;
-	private CButton layoutToggleButton;
-	private Avatar userAvatar;
-	private Span usernameSpan;
-
-	/**
-	 * Constructs a ViewToolbar with a title and optional components.
-	 * @param viewTitle      The title of the view to be displayed in the toolbar.
-	 * @param sessionService The session service for managing project selection.
-	 * @param components     Optional components to be added to the toolbar.
-	 */
-	public ViewToolbar(final String viewTitle, final SessionService sessionService,
-		final Component... components) {
-		this(viewTitle, sessionService, null, null, components);
-	}
-
-	/**
-	 * Constructs a ViewToolbar with a title, services, and optional components.
-	 * @param viewTitle             The title of the view to be displayed in the toolbar.
-	 * @param sessionService        The session service for managing project selection.
-	 * @param layoutService         The layout service for managing layout mode
-	 *                              (optional).
-	 * @param authenticationContext The authentication context for user information
-	 *                              (optional).
-	 * @param components            Optional components to be added to the toolbar.
-	 */
-	public ViewToolbar(final String viewTitle, final SessionService sessionService,
-		final LayoutService layoutService,
-		final AuthenticationContext authenticationContext,
-		final Component... components) {
-		LOGGER.debug("Creating ViewToolbar for {}", viewTitle);
-		this.sessionService = sessionService;
-		this.layoutService = layoutService;
-		this.authenticationContext = authenticationContext;
-		addClassNames(Display.FLEX, FlexDirection.ROW, JustifyContent.BETWEEN,
-			AlignItems.CENTER, Gap.MEDIUM);
-		// Add separation line below the toolbar
-		setClassName("view-toolbar");
-		// getContent().getStyle().set("border-bottom","1px solid
-		// var(--lumo-contrast-20pct)"); getContent().getStyle().set("padding",
-		// "var(--lumo-space-s) var(--lumo-space-m)"); this is a button that toggles the
-		// drawer in the app layout
-		final var drawerToggle = new DrawerToggle();
-		drawerToggle.addClassNames(Margin.NONE);
-		title = new H1(viewTitle);
-		title.addClassNames(FontSize.XLARGE, Margin.NONE, FontWeight.LIGHT);
-		// Left side: toggle and title
-		final var leftSide = new Div(drawerToggle, title);
-		leftSide.addClassNames(Display.FLEX, AlignItems.CENTER, Gap.SMALL);
-		// Create project selection combobox
-		createProjectComboBox();
-		// Middle: project selector
-		final var projectSelector = new Div(new Span("Active Project:"), projectComboBox);
-		projectSelector.addClassNames(Display.FLEX, AlignItems.CENTER, Gap.SMALL);
-		// Spacer to push user info and layout toggle to the right
-		final var spacer = new Div();
-		spacer.getStyle().set("flex-grow", "1");
-		// Right side: user info and layout toggle
-		final var rightSide = createRightSideComponents();
-		// Add all components to the toolbar
-		getContent().add(leftSide, projectSelector, spacer, rightSide);
-		// add additional components if passed as a parameter
-		if (components.length > 0) {
-			// If there are additional components, add them between project selector and
-			// right side
-			final var actions = new Div(components);
-			actions.addClassNames(Display.FLEX, AlignItems.CENTER, Gap.SMALL);
-			getContent().add(actions);
-		}
-		// Register for project list change notifications
-		sessionService.addProjectListChangeListener(this);
-	}
-
-	/**
-	 * Creates the layout toggle button.
-	 */
-	private void createLayoutToggleButton() {
-		LOGGER.debug("Creating layout toggle button with layoutService: {}",
-			layoutService != null ? layoutService.getClass().getSimpleName() : "null");
-		if (layoutService != null) {
-			layoutToggleButton = new CButton();
-			layoutToggleButton.addThemeVariants(ButtonVariant.LUMO_TERTIARY,
-				ButtonVariant.LUMO_ICON);
-			layoutToggleButton.getElement().setAttribute("title", "Toggle Layout Mode");
-			// Set initial icon based on current layout mode
-			updateLayoutToggleIcon();
-			// Handle layout toggle
-			layoutToggleButton.addClickListener(event -> {
-				LOGGER.info("Layout toggle button clicked");
-				if (layoutService != null) {
-					final LayoutService.LayoutMode oldMode =
-						layoutService.getCurrentLayoutMode();
-					layoutService.toggleLayoutMode();
-					final LayoutService.LayoutMode newMode =
-						layoutService.getCurrentLayoutMode();
-					LOGGER.info("Layout toggled from {} to {}", oldMode, newMode);
-					updateLayoutToggleIcon();
-					// Force UI update
-					final var ui = getUI();
-					if (ui.isPresent()) {
-						ui.get().access(() -> {
-							LOGGER.debug("Forcing UI update after layout toggle");
-							ui.get().push();
-						});
-					}
-				}
-				else {
-					LOGGER.warn("LayoutService is null, cannot toggle layout mode");
-				}
-			});
-		}
-		else {
-			LOGGER
-				.debug("LayoutService is null, layout toggle button will not be created");
-		}
-	}
-
-	/**
-	 * Creates the project selection ComboBox.
-	 */
-	private void createProjectComboBox() {
-		LOGGER.debug("Creating project ComboBox with sessionService: {}",
-			sessionService != null ? sessionService.getClass().getSimpleName() : "null");
-		if (sessionService == null) {
-			LOGGER.error("SessionService is null, cannot create project ComboBox");
-			return;
-		}
-		projectComboBox = new ComboBox<>();
-		projectComboBox.setItemLabelGenerator(CProject::getName);
-		projectComboBox.setPlaceholder("Select Project");
-		projectComboBox.setWidth("200px");
-		// Load available projects
-		refreshProjectList();
-		// Set current active project
-		sessionService.getActiveProject().ifPresent(projectComboBox::setValue);
-		// Handle project selection change
-		projectComboBox.addValueChangeListener(event -> {
-			final CProject selectedProject = event.getValue();
-			if (selectedProject != null) {
-				LOGGER.info("Project changed to: {}", selectedProject.getName());
-				sessionService.setActiveProject(selectedProject);
-			}
-			else {
-				LOGGER.debug("Project selection cleared");
-			}
-		});
-	}
-
-	/**
-	 * Creates the right side components containing user info and layout toggle.
-	 */
-	private Div createRightSideComponents() {
-		final var rightSide = new Div();
-		rightSide.addClassNames(Display.FLEX, AlignItems.CENTER, Gap.SMALL);
-		// Create user info components
-		createUserInfoComponents();
-		// Create layout toggle button
-		createLayoutToggleButton();
-		// Add components to right side if they are available
-		if ((userAvatar != null) && (usernameSpan != null)) {
-			rightSide.add(userAvatar, usernameSpan);
-		}
-		if (layoutToggleButton != null) {
-			rightSide.add(layoutToggleButton);
-		}
-		return rightSide;
-	}
-
-	/**
-	 * Creates user avatar and username components.
-	 */
-	private void createUserComponents(final String username) {
-		LOGGER.debug("Creating user components for username: {}", username);
-		if ((username == null) || username.trim().isEmpty()) {
-			LOGGER.warn("Cannot create user components - username is null or empty");
-			return;
-		}
-		// Create simple avatar without icon
-		userAvatar = new Avatar();
-		userAvatar.setName(username);
-		userAvatar.setAbbreviation(
-			username.length() > 0 ? username.substring(0, 1).toUpperCase() : "U");
-		userAvatar.addThemeVariants(AvatarVariant.LUMO_XSMALL);
-		userAvatar.setColorIndex(3);
-		userAvatar.getElement().setAttribute("title", "User: " + username);
-		// Create username span without icon
-		usernameSpan = new Span(username);
-		usernameSpan.addClassNames(FontWeight.MEDIUM);
-		usernameSpan.getStyle().set("color", "var(--lumo-secondary-text-color)");
-		LOGGER.debug("User components created successfully for: {}", username);
-	}
-
-	/**
-	 * Creates user info components (avatar and username).
-	 */
-	private void createUserInfoComponents() {
-		LOGGER.debug("Creating user info components with authenticationContext: {}",
-			authenticationContext != null ? "available" : "null");
-		if (authenticationContext != null) {
-			// Try to get user from session service first
-			if (sessionService != null) {
-				final var activeUser = sessionService.getActiveUser();
-				if (activeUser.isPresent()) {
-					final CUser user = activeUser.get();
-					final String username =
-						(user.getName() != null) && !user.getName().trim().isEmpty()
-							? user.getName() : user.getLogin();
-					if ((username != null) && !username.trim().isEmpty()) {
-						createUserComponents(username);
-						return;
-					}
-				}
-			}
-			// Fallback to authentication context
-			final var authenticatedUser =
-				authenticationContext.getAuthenticatedUser(User.class);
-			if (authenticatedUser.isPresent()) {
-				final String username = authenticatedUser.get().getUsername();
-				if ((username != null) && !username.trim().isEmpty()) {
-					createUserComponents(username);
-				}
-				else {
-					LOGGER.warn("Authenticated user has null or empty username");
-				}
-			}
-			else {
-				LOGGER.debug("No authenticated user found in authentication context");
-			}
-		}
-		else {
-			LOGGER.debug(
-				"AuthenticationContext is null, user info components will not be created");
-		}
-	}
-
-	/**
-	 * Override onAttach to ensure listener registration on component attach.
-	 */
-	@Override
-	protected void onAttach(final AttachEvent attachEvent) {
-		super.onAttach(attachEvent);
-		// Re-register in case it was missed during construction
-		sessionService.addProjectListChangeListener(this);
-	}
-
-	/**
-	 * Override onDetach to clean up listener registration when component is detached.
-	 */
-	@Override
-	protected void onDetach(final DetachEvent detachEvent) {
-		super.onDetach(detachEvent);
-		// Unregister to prevent memory leaks
-		sessionService.removeProjectListChangeListener(this);
-	}
-
-	/**
-	 * Called when the project list changes. Refreshes the ComboBox items.
-	 */
-	@Override
-	public void onProjectListChanged() {
-		LOGGER.debug("Project list changed, refreshing ComboBox");
-		refreshProjectList();
-	}
-
-	/**
-	 * Refreshes the project list in the ComboBox.
-	 */
-	public void refreshProjectList() {
-		LOGGER.debug(
-			"Refreshing project list with sessionService: {}, projectComboBox: {}",
-			sessionService != null ? "available" : "null",
-			projectComboBox != null ? "available" : "null");
-		if ((sessionService != null) && (projectComboBox != null)) {
-			try {
-				final List<CProject> projects = sessionService.getAvailableProjects();
-				if (projects == null) {
-					LOGGER.warn("SessionService returned null project list");
-					return;
-				}
-				projectComboBox.setItems(projects);
-				LOGGER.debug("Project list refreshed with {} projects", projects.size());
-				// If no project is selected but projects are available, select the first
-				// one
-				if ((projectComboBox.getValue() == null) && !projects.isEmpty()) {
-					projectComboBox.setValue(projects.get(0));
-					LOGGER.debug("Auto-selected first project: {}",
-						projects.get(0).getName());
-				}
-			} catch (final Exception e) {
-				LOGGER.error("Error refreshing project list", e);
-			}
-		}
-		else {
-			LOGGER.debug(
-				"Cannot refresh project list - sessionService or projectComboBox is null");
-		}
-	}
-
-	public void setPageTitle(final String title) {
-		LOGGER.debug("Setting page title to: {}", title);
-		if ((title == null) || title.trim().isEmpty()) {
-			LOGGER.warn("Cannot set page title - title is null or empty");
-			return;
-		}
-		this.title.setText(title);
-	}
-
-	/**
-	 * Updates the layout toggle button icon based on current layout mode.
-	 */
-	private void updateLayoutToggleIcon() {
-		LOGGER.debug(
-			"Updating layout toggle icon with layoutToggleButton: {}, layoutService: {}",
-			layoutToggleButton != null ? "available" : "null",
-			layoutService != null ? "available" : "null");
-		if ((layoutToggleButton != null) && (layoutService != null)) {
-			final LayoutService.LayoutMode currentMode =
-				layoutService.getCurrentLayoutMode();
-			if (currentMode == null) {
-				LOGGER.warn("Current layout mode is null, using default VERTICAL");
-				return;
-			}
-			final Icon icon = currentMode == LayoutService.LayoutMode.HORIZONTAL
-				? VaadinIcon.GRID_H.create() : VaadinIcon.GRID_V.create();
-			layoutToggleButton.setIcon(icon);
-			layoutToggleButton.getElement().setAttribute("title",
-				"Current: " + currentMode + " - Click to toggle");
-			LOGGER.debug("Layout toggle icon updated to: {}", currentMode);
-		}
-		else {
-			LOGGER.debug("Cannot update layout toggle icon - button or service is null");
-		}
-	}
->>>>>>> 0cb9751d
 }