--- conflicted
+++ resolved
@@ -164,7 +164,9 @@
 	}
 
 	/** Creates a custom icon component from image data (PNG format). Uses a clean implementation that creates a vaadin-icon element with an embedded
-	 * image. This approach ensures the icon displays correctly in all contexts (grids, labels, menus).
+	 * image. This approach ensures the icon displays correctly in all contexts (grids, labels, menus). CRITICAL FIX: Sets the "icon-class" attribute
+	 * to hide the shadow DOM's SVG element, allowing the custom image to be visible. This leverages Vaadin's built-in CSS rule:
+	 * :host(:is([icon-class], [font-icon-content])) svg { display: none; }
 	 * @param imageData PNG image data (should be 16x16 pixels for optimal display)
 	 * @return Icon component containing the image */
 	private Icon createIconFromImageData(final byte[] imageData) {
@@ -172,6 +174,9 @@
 		Check.isTrue(imageData.length > 0, "Image data cannot be empty");
 		// Create an Icon with a clean DOM structure
 		final Icon icon = new Icon();
+		// CRITICAL: Set icon-class attribute to hide the shadow DOM's default SVG
+		// This allows our custom image to be visible instead of being hidden behind the SVG
+		icon.getElement().setAttribute("icon-class", "user-icon-image");
 		// Encode image data as base64 data URL
 		final String base64Image = Base64.getEncoder().encodeToString(imageData);
 		final String dataUrl = "data:image/png;base64," + base64Image;
@@ -237,69 +242,6 @@
 			return CColorUtils.styleIcon(new Icon(DEFAULT_ICON));
 		}
 	}
-<<<<<<< HEAD
-=======
-	
-	/**
-	 * Creates a custom icon component from image data (PNG format).
-	 * Uses a clean implementation that creates a vaadin-icon element with an embedded image.
-	 * This approach ensures the icon displays correctly in all contexts (grids, labels, menus).
-	 * 
-	 * CRITICAL FIX: Sets the "icon-class" attribute to hide the shadow DOM's SVG element,
-	 * allowing the custom image to be visible. This leverages Vaadin's built-in CSS rule:
-	 * :host(:is([icon-class], [font-icon-content])) svg { display: none; }
-	 * 
-	 * @param imageData PNG image data (should be 16x16 pixels for optimal display)
-	 * @return Icon component containing the image
-	 */
-	private Icon createIconFromImageData(final byte[] imageData) {
-		Check.notNull(imageData, "Image data cannot be null");
-		Check.isTrue(imageData.length > 0, "Image data cannot be empty");
-		
-		// Create an Icon with a clean DOM structure
-		final Icon icon = new Icon();
-		
-		// CRITICAL: Set icon-class attribute to hide the shadow DOM's default SVG
-		// This allows our custom image to be visible instead of being hidden behind the SVG
-		icon.getElement().setAttribute("icon-class", "user-icon-image");
-		
-		// Encode image data as base64 data URL
-		final String base64Image = Base64.getEncoder().encodeToString(imageData);
-		final String dataUrl = "data:image/png;base64," + base64Image;
-		
-		// Create img element with proper attributes
-		final com.vaadin.flow.dom.Element img = new com.vaadin.flow.dom.Element("img");
-		img.setAttribute("src", dataUrl);
-		img.setAttribute("alt", "User icon");
-		img.setAttribute("loading", "eager"); // Ensure immediate loading
-		
-		// Apply critical inline styles for proper rendering
-		// These styles ensure the image displays correctly across all browsers
-		img.getStyle()
-			.set("width", ICON_SIZE + "px")
-			.set("height", ICON_SIZE + "px")
-			.set("display", "block")  // Remove inline spacing
-			.set("object-fit", "cover")  // Ensure image fills the space
-			.set("border-radius", "2px")  // Slightly rounded corners
-			.set("vertical-align", "middle");  // Align with text
-		
-		// Clear any default Icon styles that might interfere
-		icon.getElement().getStyle()
-			.set("width", ICON_SIZE + "px")
-			.set("height", ICON_SIZE + "px")
-			.set("display", "inline-flex")  // Use flex for proper alignment
-			.set("align-items", "center")
-			.set("justify-content", "center")
-			.set("overflow", "hidden");  // Clip any overflow
-		
-		// Append the image to the icon element
-		icon.getElement().appendChild(img);
-		
-		// Apply additional styling from CColorUtils for consistency with other icons
-		// Note: This adds margin-right and flex-shrink properties
-		return CColorUtils.styleIcon(icon);
-	}
->>>>>>> 3614dfea
 
 	@Override
 	public String getIconString() {
