--- conflicted
+++ resolved
@@ -26,15 +26,10 @@
 @AttributeOverride (name = "id", column = @Column (name = "cusercompanysetting_id"))
 public class CUserCompanySetting extends CAbstractEntityRelationship<CUserCompanySetting> {
 
-<<<<<<< HEAD
-	public static final String DEFAULT_COLOR = "#8E8E8E"; // CDE Dark Gray - user settings
-	public static final String DEFAULT_ICON = "vaadin:cog";
-=======
 	public static final String DEFAULT_COLOR = "#DC143C";
 	public static final String DEFAULT_ICON = "vaadin:tasks";
 	public static final String ENTITY_TITLE_PLURAL = "User Company Settings";
 	public static final String ENTITY_TITLE_SINGULAR = "User Company Setting";
->>>>>>> 7304f9c4
 	public static final String VIEW_NAME = "User Company Settings View";
 
 	// Static helper methods for bidirectional relationship management
