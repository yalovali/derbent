package tech.derbent.companies.domain;

import jakarta.persistence.AttributeOverride;
import jakarta.persistence.Column;
import jakarta.persistence.Entity;
import jakarta.persistence.Table;
import jakarta.validation.constraints.Size;
import tech.derbent.api.annotations.AMetaData;
import tech.derbent.api.domains.CEntityConstants;
import tech.derbent.api.domains.CEntityNamed;

/** CCompany - Domain entity representing companies within the organization. Layer: Domain (MVC) Inherits from CEntityDB to provide database
 * functionality. */
@Entity
@Table (name = "ccompany")
@AttributeOverride (name = "id", column = @Column (name = "company_id"))
public class CCompany extends CEntityNamed<CCompany> {

	public static final String DEFAULT_COLOR = "#6f42c1";
	public static final String DEFAULT_ICON = "vaadin:office";
	public static final String VIEW_NAME = "Company View";
	@Column (name = "address", nullable = true, length = CEntityConstants.MAX_LENGTH_DESCRIPTION)
	@Size (max = CEntityConstants.MAX_LENGTH_DESCRIPTION)
	@AMetaData (
			displayName = "Address", required = false, readOnly = false, defaultValue = "", description = "Company address", hidden = false,
			order = 3, maxLength = CEntityConstants.MAX_LENGTH_DESCRIPTION
	)
	private String address;
	@Column (name = "company_logo_url", nullable = true, length = CEntityConstants.MAX_LENGTH_DESCRIPTION)
	@Size (max = CEntityConstants.MAX_LENGTH_DESCRIPTION)
	@AMetaData (
			displayName = "Company Logo URL", required = false, readOnly = false, defaultValue = "", description = "URL or path to company logo",
			hidden = false, order = 11, maxLength = CEntityConstants.MAX_LENGTH_DESCRIPTION
	)
	private String companyLogoUrl;
	// Company Configuration Settings
	@Column (name = "company_theme", nullable = true, length = CEntityConstants.MAX_LENGTH_NAME)
	@Size (max = CEntityConstants.MAX_LENGTH_NAME)
	@AMetaData (
			displayName = "Company Theme", required = false, readOnly = false, defaultValue = "lumo-light",
			description = "Default theme for company users", hidden = false, order = 10, maxLength = CEntityConstants.MAX_LENGTH_NAME
	)
	private String companyTheme = "lumo-light";
	@Column (name = "company_timezone", nullable = true, length = CEntityConstants.MAX_LENGTH_NAME)
	@Size (max = CEntityConstants.MAX_LENGTH_NAME)
	@AMetaData (
			displayName = "Company Timezone", required = false, readOnly = false, defaultValue = "Europe/Istanbul",
			description = "Default timezone for company operations", hidden = false, order = 15, maxLength = CEntityConstants.MAX_LENGTH_NAME
	)
	private String companyTimezone = "Europe/Istanbul";
	@Column (name = "default_language", nullable = true, length = CEntityConstants.MAX_LENGTH_NAME)
	@Size (max = CEntityConstants.MAX_LENGTH_NAME)
	@AMetaData (
			displayName = "Default Language", required = false, readOnly = false, defaultValue = "tr",
			description = "Default language code for company users", hidden = false, order = 16, maxLength = CEntityConstants.MAX_LENGTH_NAME
	)
	private String defaultLanguage = "tr";
	@Column (name = "email", nullable = true, length = CEntityConstants.MAX_LENGTH_NAME)
	@Size (max = CEntityConstants.MAX_LENGTH_NAME)
	@AMetaData (
			displayName = "Email", required = false, readOnly = false, defaultValue = "", description = "Company email address", hidden = false,
			order = 5, maxLength = CEntityConstants.MAX_LENGTH_NAME
	)
	private String email;
<<<<<<< HEAD
=======
	@Column (name = "active", nullable = false)
	@AMetaData (
			displayName = "Active", required = true, readOnly = false, defaultValue = "true", description = "Is company active?", hidden = false,
			order = 8
	)
	private Boolean active = Boolean.TRUE;
>>>>>>> c6c57c59
	@Column (name = "enable_notifications", nullable = false)
	@AMetaData (
			displayName = "Enable Notifications", required = true, readOnly = false, defaultValue = "false",
			description = "Enable email and system notifications for company", hidden = false, order = 17
	)
	private Boolean enableNotifications;
	@Column (name = "notification_email", nullable = true, length = CEntityConstants.MAX_LENGTH_NAME)
	@Size (max = CEntityConstants.MAX_LENGTH_NAME)
	@AMetaData (
			displayName = "Notification Email", required = false, readOnly = false, defaultValue = "",
			description = "Primary email for company notifications", hidden = false, order = 18, maxLength = CEntityConstants.MAX_LENGTH_NAME
	)
	private String notificationEmail;
	@Column (name = "phone", nullable = true, length = CEntityConstants.MAX_LENGTH_NAME)
	@Size (max = CEntityConstants.MAX_LENGTH_NAME)
	@AMetaData (
			displayName = "Phone", required = false, readOnly = false, defaultValue = "", description = "Company phone number", hidden = false,
			order = 4, maxLength = CEntityConstants.MAX_LENGTH_NAME
	)
	private String phone;
	@Column (name = "primary_color", nullable = true, length = CEntityConstants.MAX_LENGTH_NAME)
	@Size (max = CEntityConstants.MAX_LENGTH_NAME)
	@AMetaData (
			displayName = "Primary Color", required = false, readOnly = false, defaultValue = "#1976d2", colorField = true,
			description = "Primary brand color for the company", hidden = false, order = 12, maxLength = CEntityConstants.MAX_LENGTH_NAME
	)
	private String primaryColor = "#1976d2";
	@Column (name = "tax_number", nullable = true, length = CEntityConstants.MAX_LENGTH_NAME)
	@Size (max = CEntityConstants.MAX_LENGTH_NAME)
	@AMetaData (
			displayName = "Tax Number", required = false, readOnly = false, defaultValue = "", description = "Company tax identification number",
			hidden = false, order = 7, maxLength = CEntityConstants.MAX_LENGTH_NAME
	)
	private String taxNumber;
	@Column (name = "website", nullable = true, length = CEntityConstants.MAX_LENGTH_NAME)
	@Size (max = CEntityConstants.MAX_LENGTH_NAME)
	@AMetaData (
			displayName = "Website", required = false, readOnly = false, defaultValue = "", description = "Company website URL", hidden = false,
			order = 6, maxLength = CEntityConstants.MAX_LENGTH_NAME
	)
	private String website;
	@Column (name = "working_hours_end", nullable = true, length = CEntityConstants.MAX_LENGTH_NAME)
	@Size (max = CEntityConstants.MAX_LENGTH_NAME)
	@AMetaData (
			displayName = "Working Hours End", required = false, readOnly = false, defaultValue = "17:00",
			description = "Company working hours end time", hidden = false, order = 14, maxLength = CEntityConstants.MAX_LENGTH_NAME
	)
	private String workingHoursEnd = "17:00";
	@Column (name = "working_hours_start", nullable = true, length = CEntityConstants.MAX_LENGTH_NAME)
	@Size (max = CEntityConstants.MAX_LENGTH_NAME)
	@AMetaData (
			displayName = "Working Hours Start", required = false, readOnly = false, defaultValue = "09:00",
			description = "Company working hours start time", hidden = false, order = 13, maxLength = CEntityConstants.MAX_LENGTH_NAME
	)
	private String workingHoursStart = "09:00";

	/** Default constructor for JPA. */
	public CCompany() {
		super();
<<<<<<< HEAD
=======
		// Initialize with default values for JPA
		active = true;
>>>>>>> c6c57c59
		initializeDefaults();
	}

	public CCompany(final String name) {
		super(CCompany.class, name); // Use the CEntityNamed constructor
	}

	public String getAddress() { return address; }

	public String getCompanyLogoUrl() { return companyLogoUrl; }

	public String getCompanyTheme() { return companyTheme; }

	public String getCompanyTimezone() { return companyTimezone; }

	public String getDefaultLanguage() { return defaultLanguage; }

	public String getEmail() { return email; }

<<<<<<< HEAD
=======
	public Boolean getActive() { return active; }

>>>>>>> c6c57c59
	public Boolean getEnableNotifications() { return enableNotifications; }

	public String getNotificationEmail() { return notificationEmail; }

	public String getPhone() { return phone; }

	public String getPrimaryColor() { return primaryColor; }

	public String getTaxNumber() { return taxNumber; }

	public String getWebsite() { return website; }

	public String getWorkingHoursEnd() { return workingHoursEnd; }

	public String getWorkingHoursStart() { return workingHoursStart; }

	@Override
	public void initializeAllFields() {
		// No lazy-loaded entity relationships to initialize
	}

	/** Initialize default configuration values. */
	@Override
	protected void initializeDefaults() {
		if (companyTheme == null) {
			companyTheme = "lumo-light";
		}
		if (primaryColor == null) {
			primaryColor = "#1976d2";
		}
		if (workingHoursStart == null) {
			workingHoursStart = "09:00";
		}
		if (workingHoursEnd == null) {
			workingHoursEnd = "17:00";
		}
		if (companyTimezone == null) {
			companyTimezone = "Europe/Istanbul";
		}
		if (defaultLanguage == null) {
			defaultLanguage = "tr";
		}
		if (enableNotifications == null) {
			enableNotifications = Boolean.TRUE;
		}
	}

<<<<<<< HEAD
=======
	public Boolean isActive() { return active; }

>>>>>>> c6c57c59
	public Boolean isEnableNotifications() { return enableNotifications; }

	public void setAddress(final String address) { this.address = address; }

	public void setCompanyLogoUrl(final String companyLogoUrl) { this.companyLogoUrl = companyLogoUrl; }

	public void setCompanyTheme(final String companyTheme) { this.companyTheme = companyTheme; }

	public void setCompanyTimezone(final String companyTimezone) { this.companyTimezone = companyTimezone; }

	public void setDefaultLanguage(final String defaultLanguage) { this.defaultLanguage = defaultLanguage; }

	public void setEmail(final String email) { this.email = email; }

<<<<<<< HEAD
=======
	public void setActive(final Boolean active) { this.active = active; }

>>>>>>> c6c57c59
	public void setEnableNotifications(final Boolean enableNotifications) { this.enableNotifications = enableNotifications; }

	public void setNotificationEmail(final String notificationEmail) { this.notificationEmail = notificationEmail; }

	public void setPhone(final String phone) { this.phone = phone; }

	public void setPrimaryColor(final String primaryColor) { this.primaryColor = primaryColor; }

	public void setTaxNumber(final String taxNumber) { this.taxNumber = taxNumber; }

	public void setWebsite(final String website) { this.website = website; }

	public void setWorkingHoursEnd(final String workingHoursEnd) { this.workingHoursEnd = workingHoursEnd; }

	public void setWorkingHoursStart(final String workingHoursStart) { this.workingHoursStart = workingHoursStart; }

	@Override
	public String toString() {
		return "CCompany{" + "name='" + getName() + '\'' + ", description='" + getDescription() + '\'' + ", address='" + address + '\'' + ", phone='"
<<<<<<< HEAD
				+ phone + '\'' + ", email='" + email + '\'' + ", website='" + website + '\'' + ", taxNumber='" + taxNumber + '\'' + ", companyTheme='"
				+ companyTheme + '\'' + ", primaryColor='" + primaryColor + '\'' + ", workingHoursStart='" + workingHoursStart + '\''
				+ ", workingHoursEnd='" + workingHoursEnd + '\'' + ", companyTimezone='" + companyTimezone + '\'' + ", defaultLanguage='"
				+ defaultLanguage + '\'' + ", enableNotifications=" + enableNotifications + '}';
=======
				+ phone + '\'' + ", email='" + email + '\'' + ", website='" + website + '\'' + ", taxNumber='" + taxNumber + '\'' + ", active="
				+ active + ", companyTheme='" + companyTheme + '\'' + ", primaryColor='" + primaryColor + '\'' + ", workingHoursStart='"
				+ workingHoursStart + '\'' + ", workingHoursEnd='" + workingHoursEnd + '\'' + ", companyTimezone='" + companyTimezone + '\''
				+ ", defaultLanguage='" + defaultLanguage + '\'' + ", enableNotifications=" + enableNotifications + '}';
>>>>>>> c6c57c59
	}
}<|MERGE_RESOLUTION|>--- conflicted
+++ resolved
@@ -62,15 +62,6 @@
 			order = 5, maxLength = CEntityConstants.MAX_LENGTH_NAME
 	)
 	private String email;
-<<<<<<< HEAD
-=======
-	@Column (name = "active", nullable = false)
-	@AMetaData (
-			displayName = "Active", required = true, readOnly = false, defaultValue = "true", description = "Is company active?", hidden = false,
-			order = 8
-	)
-	private Boolean active = Boolean.TRUE;
->>>>>>> c6c57c59
 	@Column (name = "enable_notifications", nullable = false)
 	@AMetaData (
 			displayName = "Enable Notifications", required = true, readOnly = false, defaultValue = "false",
@@ -130,11 +121,6 @@
 	/** Default constructor for JPA. */
 	public CCompany() {
 		super();
-<<<<<<< HEAD
-=======
-		// Initialize with default values for JPA
-		active = true;
->>>>>>> c6c57c59
 		initializeDefaults();
 	}
 
@@ -154,11 +140,6 @@
 
 	public String getEmail() { return email; }
 
-<<<<<<< HEAD
-=======
-	public Boolean getActive() { return active; }
-
->>>>>>> c6c57c59
 	public Boolean getEnableNotifications() { return enableNotifications; }
 
 	public String getNotificationEmail() { return notificationEmail; }
@@ -206,11 +187,6 @@
 		}
 	}
 
-<<<<<<< HEAD
-=======
-	public Boolean isActive() { return active; }
-
->>>>>>> c6c57c59
 	public Boolean isEnableNotifications() { return enableNotifications; }
 
 	public void setAddress(final String address) { this.address = address; }
@@ -225,11 +201,6 @@
 
 	public void setEmail(final String email) { this.email = email; }
 
-<<<<<<< HEAD
-=======
-	public void setActive(final Boolean active) { this.active = active; }
-
->>>>>>> c6c57c59
 	public void setEnableNotifications(final Boolean enableNotifications) { this.enableNotifications = enableNotifications; }
 
 	public void setNotificationEmail(final String notificationEmail) { this.notificationEmail = notificationEmail; }
@@ -249,16 +220,9 @@
 	@Override
 	public String toString() {
 		return "CCompany{" + "name='" + getName() + '\'' + ", description='" + getDescription() + '\'' + ", address='" + address + '\'' + ", phone='"
-<<<<<<< HEAD
-				+ phone + '\'' + ", email='" + email + '\'' + ", website='" + website + '\'' + ", taxNumber='" + taxNumber + '\'' + ", companyTheme='"
-				+ companyTheme + '\'' + ", primaryColor='" + primaryColor + '\'' + ", workingHoursStart='" + workingHoursStart + '\''
-				+ ", workingHoursEnd='" + workingHoursEnd + '\'' + ", companyTimezone='" + companyTimezone + '\'' + ", defaultLanguage='"
-				+ defaultLanguage + '\'' + ", enableNotifications=" + enableNotifications + '}';
-=======
 				+ phone + '\'' + ", email='" + email + '\'' + ", website='" + website + '\'' + ", taxNumber='" + taxNumber + '\'' + ", active="
-				+ active + ", companyTheme='" + companyTheme + '\'' + ", primaryColor='" + primaryColor + '\'' + ", workingHoursStart='"
+				+ getActive() + ", companyTheme='" + companyTheme + '\'' + ", primaryColor='" + primaryColor + '\'' + ", workingHoursStart='"
 				+ workingHoursStart + '\'' + ", workingHoursEnd='" + workingHoursEnd + '\'' + ", companyTimezone='" + companyTimezone + '\''
 				+ ", defaultLanguage='" + defaultLanguage + '\'' + ", enableNotifications=" + enableNotifications + '}';
->>>>>>> c6c57c59
 	}
 }